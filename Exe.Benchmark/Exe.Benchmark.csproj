--- conflicted
+++ resolved
@@ -1,83 +1,69 @@
-﻿<?xml version="1.0" encoding="utf-8"?>
-<Project ToolsVersion="4.0" DefaultTargets="Build" xmlns="http://schemas.microsoft.com/developer/msbuild/2003">
-  <PropertyGroup>
-    <Configuration Condition=" '$(Configuration)' == '' ">Debug</Configuration>
-    <Platform Condition=" '$(Platform)' == '' ">AnyCPU</Platform>
-    <ProductVersion>8.0.30703</ProductVersion>
-    <SchemaVersion>2.0</SchemaVersion>
-    <ProjectGuid>{534CC5C0-1A40-4C09-9985-8191D42F4285}</ProjectGuid>
-    <OutputType>Exe</OutputType>
-    <AppDesignerFolder>Properties</AppDesignerFolder>
-    <RootNamespace>Hime.Benchmark</RootNamespace>
-    <AssemblyName>Hime.Benchmark</AssemblyName>
-    <TargetFrameworkVersion>v2.0</TargetFrameworkVersion>
-    <FileAlignment>512</FileAlignment>
-  </PropertyGroup>
-<<<<<<< HEAD
-  <PropertyGroup Condition=" '$(Configuration)|$(Platform)' == 'Release|AnyCPU' ">
-    <DebugType>none</DebugType>
-    <Optimize>true</Optimize>
-    <OutputPath>bin\Release</OutputPath>
-    <WarningLevel>4</WarningLevel>
-    <DefineConstants>TRACE</DefineConstants>
-  </PropertyGroup>
-  <PropertyGroup Condition=" '$(Configuration)|$(Platform)' == 'Debug|AnyCPU' ">
-=======
-  <PropertyGroup Condition=" '$(Configuration)|$(Platform)' == 'Debug|AnyCPU' ">
-    <PlatformTarget>AnyCPU</PlatformTarget>
->>>>>>> fc2c7103
-    <DebugSymbols>true</DebugSymbols>
-    <DebugType>full</DebugType>
-    <Optimize>false</Optimize>
-    <OutputPath>bin\Debug</OutputPath>
-    <DefineConstants>DEBUG;TRACE</DefineConstants>
-<<<<<<< HEAD
-=======
-    <ErrorReport>prompt</ErrorReport>
-    <WarningLevel>4</WarningLevel>
-  </PropertyGroup>
-  <PropertyGroup Condition=" '$(Configuration)|$(Platform)' == 'Release|AnyCPU' ">
-    <PlatformTarget>AnyCPU</PlatformTarget>
-    <DebugType>pdbonly</DebugType>
-    <Optimize>true</Optimize>
-    <OutputPath>bin\Release\</OutputPath>
-    <DefineConstants>TRACE</DefineConstants>
-    <ErrorReport>prompt</ErrorReport>
->>>>>>> fc2c7103
-    <WarningLevel>4</WarningLevel>
-  </PropertyGroup>
-  <ItemGroup>
-    <Reference Include="System" />
-  </ItemGroup>
-  <ItemGroup>
-    <Compile Include="..\VersionInfo.cs">
-      <Link>Properties\VersionInfo.cs</Link>
-    </Compile>
-    <Compile Include="Benchmark.cs" />
-    <Compile Include="Program.cs" />
-    <Compile Include="Properties\AssemblyInfo.cs" />
-  </ItemGroup>
-  <ItemGroup>
-    <ProjectReference Include="..\Lib.CentralDogma\Lib.CentralDogma.csproj">
-      <Project>{BA0D93DF-9EA3-4643-A18C-E463376AADA7}</Project>
-      <Name>Lib.CentralDogma</Name>
-    </ProjectReference>
-    <ProjectReference Include="..\Lib.Redist\Lib.Redist.csproj">
-      <Project>{8E4DE283-BA6E-4779-8C79-EB708002EDCC}</Project>
-      <Name>Lib.Redist</Name>
-    </ProjectReference>
-  </ItemGroup>
-  <ItemGroup>
-    <Content Include="..\License.txt">
-      <Link>Properties\License.txt</Link>
-    </Content>
-  </ItemGroup>
-  <Import Project="$(MSBuildToolsPath)\Microsoft.CSharp.targets" />
-  <!-- To modify your build process, add your task inside one of the targets below and uncomment it. 
-       Other similar extension points exist, see Microsoft.Common.targets.
-  <Target Name="BeforeBuild">
-  </Target>
-  <Target Name="AfterBuild">
-  </Target>
-  -->
-</Project>
+﻿<?xml version="1.0" encoding="utf-8"?>
+<Project ToolsVersion="4.0" DefaultTargets="Build" xmlns="http://schemas.microsoft.com/developer/msbuild/2003">
+  <PropertyGroup>
+    <Configuration Condition=" '$(Configuration)' == '' ">Debug</Configuration>
+    <Platform Condition=" '$(Platform)' == '' ">AnyCPU</Platform>
+    <ProductVersion>8.0.30703</ProductVersion>
+    <SchemaVersion>2.0</SchemaVersion>
+    <ProjectGuid>{534CC5C0-1A40-4C09-9985-8191D42F4285}</ProjectGuid>
+    <OutputType>Exe</OutputType>
+    <AppDesignerFolder>Properties</AppDesignerFolder>
+    <RootNamespace>Hime.Benchmark</RootNamespace>
+    <AssemblyName>Hime.Benchmark</AssemblyName>
+    <TargetFrameworkVersion>v2.0</TargetFrameworkVersion>
+    <FileAlignment>512</FileAlignment>
+  </PropertyGroup>
+  <PropertyGroup Condition=" '$(Configuration)|$(Platform)' == 'Debug|AnyCPU' ">
+    <PlatformTarget>AnyCPU</PlatformTarget>
+    <DebugSymbols>true</DebugSymbols>
+    <DebugType>full</DebugType>
+    <Optimize>false</Optimize>
+    <OutputPath>bin\Debug</OutputPath>
+    <DefineConstants>DEBUG;TRACE</DefineConstants>
+    <ErrorReport>prompt</ErrorReport>
+    <WarningLevel>4</WarningLevel>
+  </PropertyGroup>
+  <PropertyGroup Condition=" '$(Configuration)|$(Platform)' == 'Release|AnyCPU' ">
+    <PlatformTarget>AnyCPU</PlatformTarget>
+    <DebugType>pdbonly</DebugType>
+    <Optimize>true</Optimize>
+    <OutputPath>bin\Release\</OutputPath>
+    <DefineConstants>TRACE</DefineConstants>
+    <ErrorReport>prompt</ErrorReport>
+    <WarningLevel>4</WarningLevel>
+  </PropertyGroup>
+  <ItemGroup>
+    <Reference Include="System" />
+  </ItemGroup>
+  <ItemGroup>
+    <Compile Include="..\VersionInfo.cs">
+      <Link>Properties\VersionInfo.cs</Link>
+    </Compile>
+    <Compile Include="Benchmark.cs" />
+    <Compile Include="Program.cs" />
+    <Compile Include="Properties\AssemblyInfo.cs" />
+  </ItemGroup>
+  <ItemGroup>
+    <ProjectReference Include="..\Lib.CentralDogma\Lib.CentralDogma.csproj">
+      <Project>{BA0D93DF-9EA3-4643-A18C-E463376AADA7}</Project>
+      <Name>Lib.CentralDogma</Name>
+    </ProjectReference>
+    <ProjectReference Include="..\Lib.Redist\Lib.Redist.csproj">
+      <Project>{8E4DE283-BA6E-4779-8C79-EB708002EDCC}</Project>
+      <Name>Lib.Redist</Name>
+    </ProjectReference>
+  </ItemGroup>
+  <ItemGroup>
+    <Content Include="..\License.txt">
+      <Link>Properties\License.txt</Link>
+    </Content>
+  </ItemGroup>
+  <Import Project="$(MSBuildToolsPath)\Microsoft.CSharp.targets" />
+  <!-- To modify your build process, add your task inside one of the targets below and uncomment it. 
+       Other similar extension points exist, see Microsoft.Common.targets.
+  <Target Name="BeforeBuild">
+  </Target>
+  <Target Name="AfterBuild">
+  </Target>
+  -->
+</Project>