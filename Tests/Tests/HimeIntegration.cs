--- conflicted
+++ resolved
@@ -1,161 +1,54 @@
-/**********************************************************************
-* Copyright (c) 2013 Laurent Wouters and others
-* This program is free software: you can redistribute it and/or modify
-* it under the terms of the GNU Lesser General Public License as
-* published by the Free Software Foundation, either version 3
-* of the License, or (at your option) any later version.
-* 
-* This program is distributed in the hope that it will be useful,
-* but WITHOUT ANY WARRANTY; without even the implied warranty of
-* MERCHANTABILITY or FITNESS FOR A PARTICULAR PURPOSE.  See the
-* GNU Lesser General Public License for more details.
-* 
-* You should have received a copy of the GNU Lesser General
-* Public License along with this program.
-* If not, see <http://www.gnu.org/licenses/>.
-* 
-* Contributors:
-*     Laurent Wouters - lwouters@xowl.org
-**********************************************************************/
-
-<<<<<<< HEAD
-using Hime.CentralDogma;
-using Hime.Redist;
-using Hime.Redist.Lexer;
-=======
-using System.IO;
-using Hime.CentralDogma;
-using Hime.Redist.AST;
->>>>>>> 4be5a9e5
-using Hime.Redist.Parsers;
-using NUnit.Framework;
-using System;
-using System.Collections.Generic;
-using System.IO;
-using System.Reflection;
-
-namespace Hime.Tests
-{
-	/// <summary>
-	/// Integration test suite for high-level parsing features
-	/// </summary>
-    [TestFixture]
-    public class HimeIntegration : BaseParseSuite
-    {
-<<<<<<< HEAD
-        private ConstructorInfo scriptLexer;
-        private ConstructorInfo scriptParser;
-        private Dictionary<string, ConstructorInfo> resLexer;
-        private Dictionary<string, ConstructorInfo> resParser;
-
-        public HimeIntegration()
-        {
-            GenerateTestScriptParser();
-            resLexer = new Dictionary<string, ConstructorInfo>();
-            resParser = new Dictionary<string, ConstructorInfo>();
-        }
-
-        private void GenerateTestScriptParser()
-        {
-            Assembly assembly = CompileResource("TestScript", ParsingMethod.LALR1);
-            Type tl = assembly.GetType("Hime.Tests.Generated.TestScriptLexer");
-            Type tp = assembly.GetType("Hime.Tests.Generated.TestScriptParser");
-            scriptLexer = tl.GetConstructor(new Type[] { typeof(string) });
-            scriptParser = tp.GetConstructor(new Type[] { tl });
-        }
-
-        private void ResolveParserFor(string resource, ParsingMethod method)
-        {
-            if (resParser.ContainsKey(resource))
-                return;
-            Assembly assembly = CompileResource(resource, method);
-            System.Type tl = assembly.GetType("Hime.Tests.Generated." + resource + "Lexer");
-            System.Type tp = assembly.GetType("Hime.Tests.Generated." + resource + "Parser");
-            System.Reflection.ConstructorInfo cl = tl.GetConstructor(new Type[] { typeof(string) });
-            System.Reflection.ConstructorInfo cp = tp.GetConstructor(new Type[] { tl });
-            resLexer.Add(resource, cl);
-            resParser.Add(resource, cp);
-        }
-
-        private bool Compare(ASTNode node, ASTNode check)
-        {
-            if (node.Symbol.Name != (check.Symbol as Token).Value)
-                return false;
-            if (check.Children[0].Children.Count != 0)
-            {
-                string vRef = (check.Children[0].Children[0].Symbol as Token).Value;
-                vRef = vRef.Substring(1, vRef.Length - 2);
-                string vReal = (node.Symbol as Token).Value;
-                if (vReal != vRef)
-                    return false;
-            }
-            if (node.Children.Count != check.Children[1].Children.Count)
-                return false;
-            for (int i = 0; i != node.Children.Count; i++)
-                if (!Compare(node.Children[i], check.Children[1].Children[i]))
-                    return false;
-            return true;
-        }
-
-        private bool ExecuteTest(ASTNode test, ParsingMethod method)
-        {
-            string name = (test.Symbol as Token).Value;
-            string resource = (test.Children[0].Symbol as Token).Value;
-            string input = (test.Children[1].Symbol as Token).Value;
-            input = input.Substring(1, input.Length - 2);
-            ASTNode check = test.Children[2];
-            ResolveParserFor(resource, method);
-            ILexer lc = resLexer[resource].Invoke(new object[] { input }) as ILexer;
-            IParser pc = resParser[resource].Invoke(new object[] { lc }) as IParser;
-            bool result = Compare(pc.Parse().Root, check);
-            if (!result)
-                Log("Test " + name + " failed");
-            return result;
-        }
-
-        private bool ExecuteScript(string script, ParsingMethod method)
-        {
-            Log("Executing test suite " + script);
-            ExportResource(script, script);
-            ILexer lc = scriptLexer.Invoke(new object[] { File.ReadAllText(script) }) as ILexer;
-            IParser pc = scriptParser.Invoke(new object[] { lc }) as IParser;
-            ASTNode root = pc.Parse().Root;
-            int succeeded = 0;
-            int failed = 0;
-            foreach (ASTNode test in root.Children)
-                if (ExecuteTest(test, method))
-                    succeeded++;
-                else
-                    failed++;
-            Log(succeeded.ToString() + " passed, " + failed.ToString() + " failed");
-            return (failed == 0);
-        }
-
-        [Test]
-        public void Test_Integration()
-        {
-            SetTestDirectory();
-            Assert.IsTrue(ExecuteScript("Integration.tests", ParsingMethod.LALR1));
-        }
-=======
-		/// <summary>
-		/// Tests the correct regeneration of the Central Dogma input parser
-		/// </summary>
-		[Test]
-		public void Test_CentralDogma_Regeneration()
-		{
-			SetTestDirectory();
-
-			Stream stream = typeof(CompilationTask).Assembly.GetManifestResourceStream("Hime.CentralDogma.Sources.Input.FileCentralDogma.gram");
-			StreamReader reader = new StreamReader(stream);
-			string grammar = reader.ReadToEnd();
-
-			IParser parser = BuildParser(grammar, "FileCentralDogma", ParsingMethod.LALR1, grammar, "Test_CentralDogma_Regeneration");
-			Assert.IsNotNull(parser, "Failed to compile the parser");
-			ASTNode root = parser.Parse();
-			Assert.IsNotNull(root, "Failed to parse the Central Dogma grammar with the generated parser");
-			Assert.AreEqual(0, parser.Errors.Count, "Some error while parsing the Central Dogma grammar with the generated parser");
-		}
->>>>>>> 4be5a9e5
-    }
-}
+/**********************************************************************
+* Copyright (c) 2013 Laurent Wouters and others
+* This program is free software: you can redistribute it and/or modify
+* it under the terms of the GNU Lesser General Public License as
+* published by the Free Software Foundation, either version 3
+* of the License, or (at your option) any later version.
+* 
+* This program is distributed in the hope that it will be useful,
+* but WITHOUT ANY WARRANTY; without even the implied warranty of
+* MERCHANTABILITY or FITNESS FOR A PARTICULAR PURPOSE.  See the
+* GNU Lesser General Public License for more details.
+* 
+* You should have received a copy of the GNU Lesser General
+* Public License along with this program.
+* If not, see <http://www.gnu.org/licenses/>.
+* 
+* Contributors:
+*     Laurent Wouters - lwouters@xowl.org
+**********************************************************************/
+
+using System.IO;
+using Hime.CentralDogma;
+using Hime.Redist.AST;
+using Hime.Redist.Parsers;
+using NUnit.Framework;
+
+namespace Hime.Tests
+{
+	/// <summary>
+	/// Integration test suite for high-level parsing features
+	/// </summary>
+    [TestFixture]
+    public class HimeIntegration : BaseParseSuite
+    {
+		/// <summary>
+		/// Tests the correct regeneration of the Central Dogma input parser
+		/// </summary>
+		[Test]
+		public void Test_CentralDogma_Regeneration()
+		{
+			SetTestDirectory();
+
+			Stream stream = typeof(CompilationTask).Assembly.GetManifestResourceStream("Hime.CentralDogma.Sources.Input.FileCentralDogma.gram");
+			StreamReader reader = new StreamReader(stream);
+			string grammar = reader.ReadToEnd();
+
+			IParser parser = BuildParser(grammar, "FileCentralDogma", ParsingMethod.LALR1, grammar, "Test_CentralDogma_Regeneration");
+			Assert.IsNotNull(parser, "Failed to compile the parser");
+			ASTNode root = parser.Parse();
+			Assert.IsNotNull(root, "Failed to parse the Central Dogma grammar with the generated parser");
+			Assert.AreEqual(0, parser.Errors.Count, "Some error while parsing the Central Dogma grammar with the generated parser");
+		}
+    }
+}