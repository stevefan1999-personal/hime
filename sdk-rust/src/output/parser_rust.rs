--- conflicted
+++ resolved
@@ -470,14 +470,9 @@
     expected: &TerminalSet,
 ) -> Result<(), Error> {
     writeln!(writer)?;
-<<<<<<< HEAD
     writeln!(writer, "/// Visitor interface")?;
     writeln!(writer, "#[allow(unused_variables)]")?;
     writeln!(writer, "pub trait Visitor {{")?;
-=======
-    writeln!(writer, "/// AST Visitor interface")?;
-    writeln!(writer, "pub trait AstVisitor {{")?;
->>>>>>> 1cba0d55
     for terminal_ref in &expected.content {
         let Some(terminal) = grammar.get_terminal(terminal_ref.sid()) else {
             continue;
@@ -579,6 +574,7 @@
 ) -> Result<(), Error> {
     writeln!(writer)?;
     writeln!(writer, "/// SPPF Visitor interface")?;
+    writeln!(writer, "#[allow(unused_variables)]")?;
     writeln!(writer, "pub trait SppfVisitor {{")?;
     for terminal_ref in &expected.content {
         let Some(terminal) = grammar.get_terminal(terminal_ref.sid()) else {
