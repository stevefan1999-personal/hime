/*******************************************************************************
 * Copyright (c) 2020 Association Cénotélie (cenotelie.fr)
 * This program is free software: you can redistribute it and/or modify
 * it under the terms of the GNU Lesser General Public License as
 * published by the Free Software Foundation, either version 3
 * of the License, or (at your option) any later version.
 *
 * This program is distributed in the hope that it will be useful,
 * but WITHOUT ANY WARRANTY; without even the implied warranty of
 * MERCHANTABILITY or FITNESS FOR A PARTICULAR PURPOSE.  See the
 * GNU Lesser General Public License for more details.
 *
 * You should have received a copy of the GNU Lesser General
 * Public License along with this program.
 * If not, see <http://www.gnu.org/licenses/>.
 ******************************************************************************/

//! Module for generating parser code in rust

use std::fs::OpenOptions;
use std::io::{self, Write};
use std::path::PathBuf;

use crate::errors::Error;
use crate::grammars::{Grammar, TerminalSet, PREFIX_GENERATED_TERMINAL, PREFIX_GENERATED_VARIABLE};
use crate::output::get_parser_bin_name_rust;
use crate::output::helper::{to_snake_case, to_upper_case};
use crate::ParsingMethod;

/// Generates code for the specified file
#[allow(clippy::too_many_arguments)]
pub fn write(
    path: Option<&String>,
    file_name: String,
    grammar: &Grammar,
    expected: &TerminalSet,
    method: ParsingMethod,
    nmespace: &str,
    output_assembly: bool,
    with_std: bool,
    compress_automata: bool,
) -> Result<(), Error> {
    let mut final_path = PathBuf::new();
    if let Some(path) = path {
        final_path.push(path);
    }
    final_path.push(file_name);
    let file = OpenOptions::new()
        .write(true)
        .append(true)
        .open(final_path)?;
    let mut writer = io::BufWriter::new(file);

    let (parser_type, automaton_type, parser_ctor) = if method.is_rnglr() {
        ("RNGLRParser", "RNGLRAutomaton", "new_with_ast")
    } else {
        ("LRkParser", "LRkAutomaton", "new")
    };
    let bin_name = get_parser_bin_name_rust(grammar);

    if compress_automata {
        writeln!(
            writer,
            r#"include_flate::flate!(static PARSER_AUTOMATON: [u8] from "{bin_name}" on "OUT_DIR");"#
        )?;
    } else {
        writeln!(
            writer,
            "/// Static resource for the serialized parser automaton"
        )?;
        writeln!(
            writer,
            "static PARSER_AUTOMATON: &[u8] = include_bytes!(\"{bin_name}\");"
        )?;
    }
    writeln!(writer)?;

    write_code_symbols(&mut writer, grammar)?;
    write_code_variables(&mut writer, grammar)?;
    write_code_virtuals(&mut writer, grammar)?;
    write_code_actions(&mut writer, grammar)?;
    write_code_constructors(
        &mut writer,
        grammar,
        output_assembly,
        nmespace,
        automaton_type,
        parser_type,
        parser_ctor,
        "AstImpl",
        "ParseResultAst",
        "",
        with_std,
        compress_automata,
    )?;
    if method.is_rnglr() {
        writeln!(writer)?;
        write_code_constructors(
            &mut writer,
            grammar,
            output_assembly,
            nmespace,
            automaton_type,
            parser_type,
            "new_with_sppf",
            "SppfImpl",
            "ParseResultSppf",
            "_to_sppf",
            with_std,
            compress_automata,
        )?;
    }
    write_code_ast_visitor(&mut writer, grammar, expected)?;
    write_code_sppf_visitor(&mut writer, grammar, expected)?;
    Ok(())
}

/// Generates the code for the symbols
fn write_code_symbols(writer: &mut dyn Write, grammar: &Grammar) -> Result<(), Error> {
    for variable in grammar
        .variables
        .iter()
        .filter(|v| !v.name.starts_with(PREFIX_GENERATED_VARIABLE))
    {
        writeln!(
            writer,
            "/// The unique identifier for variable `{}`",
            &variable.name
        )?;
        writeln!(
            writer,
            "pub const ID_VARIABLE_{}: u32 = 0x{:04X};",
            to_upper_case(&variable.name),
            variable.id
        )?;
    }
    writeln!(writer)?;
    for symbol in &grammar.virtuals {
        writeln!(
            writer,
            "/// The unique identifier for virtual {}",
            &symbol.name
        )?;
        writeln!(
            writer,
            "pub const ID_VIRTUAL_{}: u32 = 0x{:04X};",
            to_upper_case(&symbol.name),
            symbol.id
        )?;
    }
    writeln!(writer)?;
    Ok(())
}

/// Generates the code for the variables
fn write_code_variables(writer: &mut dyn Write, grammar: &Grammar) -> Result<(), Error> {
    writeln!(
        writer,
        "/// The collection of variables matched by this parser"
    )?;
    writeln!(
        writer,
        "/// The variables are in an order consistent with the automaton,"
    )?;
    writeln!(writer, "/// so that variable indices in the automaton can be used to retrieve the variables in this table")?;
    writeln!(writer, "pub const VARIABLES: &[Symbol] = &[")?;
    for (index, variable) in grammar.variables.iter().enumerate() {
        if index > 0 {
            writeln!(writer, ",")?;
        }
        writeln!(writer, "    Symbol {{")?;
        writeln!(writer, "        id: 0x{:04X},", variable.id)?;
        writeln!(writer, "        name: \"{}\"", &variable.name)?;
        write!(writer, "    }}")?;
    }
    writeln!(writer)?;
    writeln!(writer, "];")?;
    writeln!(writer)?;
    Ok(())
}

/// Generates the code for the virtual symbols
fn write_code_virtuals(writer: &mut dyn Write, grammar: &Grammar) -> Result<(), Error> {
    writeln!(
        writer,
        "/// The collection of virtuals matched by this parser"
    )?;
    writeln!(
        writer,
        "/// The virtuals are in an order consistent with the automaton,"
    )?;
    writeln!(writer, "/// so that virtual indices in the automaton can be used to retrieve the virtuals in this table")?;
    writeln!(writer, "pub const VIRTUALS: &[Symbol] = &[")?;
    for (index, symbol) in grammar.virtuals.iter().enumerate() {
        if index > 0 {
            writeln!(writer, ",")?;
        }
        writeln!(writer, "    Symbol {{")?;
        writeln!(writer, "        id: 0x{:04X},", symbol.id)?;
        writeln!(writer, "        name: \"{}\"", &symbol.name)?;
        write!(writer, "    }}")?;
    }
    writeln!(writer)?;
    writeln!(writer, "];")?;
    writeln!(writer)?;
    Ok(())
}

/// Generates the code for the semantic actions
fn write_code_actions(writer: &mut dyn Write, grammar: &Grammar) -> Result<(), Error> {
    if grammar.actions.is_empty() {
        return Ok(());
    }
    writeln!(
        writer,
        "/// Represents a set of semantic actions in this parser"
    )?;
    writeln!(writer, "#[allow(unused_variables)]")?;
    writeln!(writer, "pub trait Actions {{")?;
    for action in &grammar.actions {
        writeln!(writer, "    /// The {} semantic action", &action.name)?;
        writeln!(
            writer,
            "    fn {}(&mut self, head: Symbol, body: &dyn SemanticBody) {{}}",
            to_snake_case(&action.name)
        )?;
    }
    writeln!(writer, "}}")?;
    writeln!(writer)?;
    writeln!(writer, "/// The structure that implements no action")?;
    writeln!(writer, "pub struct NoActions {{}}")?;
    writeln!(writer)?;
    writeln!(writer, "impl Actions for NoActions {{}}")?;
    writeln!(writer)?;
    Ok(())
}

/// Generates the code for the constructors
#[allow(clippy::too_many_lines, clippy::too_many_arguments)]
fn write_code_constructors(
    writer: &mut dyn Write,
    grammar: &Grammar,
    output_assembly: bool,
    nmespace: &str,
    automaton_type: &str,
    parser_type: &str,
    parser_ctor: &str,
    tree_type: &str,
    parse_result_type: &str,
    fn_suffix: &str,
    with_std: bool,
    compress_automata: bool,
) -> Result<(), Error> {
    let has_actions = !grammar.actions.is_empty();
    writeln!(writer, "/// Parses the specified string with this parser")?;
    if output_assembly {
        writeln!(writer, "#[no_mangle]")?;
        writeln!(
            writer,
            "#[export_name = \"{nmespace}_parse_str{fn_suffix}\"]"
        )?;
    }
    writeln!(writer, "#[must_use]")?;
    writeln!(
        writer,
        "pub fn parse_str{fn_suffix}(input: &str) -> ParseResult<'static, '_, 'static, {tree_type}> {{"
    )?;
    writeln!(writer, "    let text = Text::from_str(input);")?;
    writeln!(
        writer,
        "    parse_text{fn_suffix}(text{})",
        if has_actions {
            ", &mut NoActions {}"
        } else {
            ""
        }
    )?;
    writeln!(writer, "}}")?;
    if has_actions {
        writeln!(writer)?;
        writeln!(writer, "/// Parses the specified string with this parser")?;
        if output_assembly {
            writeln!(writer, "#[no_mangle]")?;
            writeln!(
                writer,
                "#[export_name = \"{nmespace}_parse_str{fn_suffix}_with\"]"
            )?;
        }
        writeln!(
            writer,
            "pub fn parse_str{fn_suffix}_with<'t>(input: &'t str, actions: &mut dyn Actions) -> ParseResult<'static, 't, 'static, {tree_type}> {{"
        )?;
        writeln!(writer, "    let text = Text::from_str(input);")?;
        writeln!(writer, "    parse_text{fn_suffix}(text, actions)")?;
        writeln!(writer, "}}")?;
    }

    writeln!(writer)?;
    writeln!(writer, "/// Parses the specified string with this parser")?;
    if output_assembly {
        writeln!(writer, "#[no_mangle]")?;
        writeln!(
            writer,
            "#[export_name = \"{nmespace}_parse_string{fn_suffix}\"]"
        )?;
    }
    writeln!(writer, "#[must_use]")?;
    writeln!(
        writer,
        "pub fn parse_string{fn_suffix}(input: String) -> {parse_result_type} {{"
    )?;
    writeln!(writer, "    let text = Text::from_string(input);")?;
    writeln!(
        writer,
        "    parse_text{fn_suffix}(text{})",
        if has_actions {
            ", &mut NoActions {}"
        } else {
            ""
        }
    )?;
    writeln!(writer, "}}")?;
    if has_actions {
        writeln!(writer)?;
        writeln!(writer, "/// Parses the specified string with this parser")?;
        if output_assembly {
            writeln!(writer, "#[no_mangle]")?;
            writeln!(
                writer,
                "#[export_name = \"{nmespace}_parse_string{fn_suffix}_with\"]"
            )?;
        }
        writeln!(
            writer,
            "pub fn parse_string_with{fn_suffix}(input: String, actions: &mut dyn Actions) -> {parse_result_type} {{"
        )?;
        writeln!(writer, "    let text = Text::from_string(input);")?;
        writeln!(writer, "    parse_text{fn_suffix}(text, actions)")?;
        writeln!(writer, "}}")?;
    }

    if with_std {
        writeln!(writer)?;
        writeln!(
            writer,
            "/// Parses the specified stream of UTF-8 with this parser"
        )?;
        writeln!(writer, "///")?;
        writeln!(writer, "/// # Errors")?;
        writeln!(writer, "///")?;
        writeln!(
            writer,
            "/// Return an `std::io::Error` when reading the stream as UTF-8 fails"
        )?;
        if output_assembly {
            writeln!(writer, "#[no_mangle]")?;
            writeln!(
                writer,
                "#[export_name = \"{nmespace}_parse_utf8_stream{fn_suffix}\"]"
            )?;
        }
        writeln!(
            writer,
            "pub fn parse_utf8_stream{fn_suffix}(input: &mut dyn std::io::Read) -> Result<{parse_result_type}, std::io::Error> {{"
        )?;
        writeln!(writer, "    let text = Text::from_utf8_stream(input)?;")?;
        writeln!(
            writer,
            "    Ok(parse_text{fn_suffix}(text{}))",
            if has_actions {
                ", &mut NoActions {}"
            } else {
                ""
            }
        )?;
        writeln!(writer, "}}")?;
        if has_actions {
            writeln!(writer)?;
            if output_assembly {
                writeln!(writer, "#[no_mangle]")?;
                writeln!(
                    writer,
                    "#[export_name = \"{nmespace}_parse_utf8_stream{fn_suffix}_with\"]"
                )?;
            }
            writeln!(
                writer,
                "pub fn parse_utf8_stream{fn_suffix}_with(input: &mut dyn std::io::Read, actions: &mut dyn Actions) -> {parse_result_type} {{"
            )?;
            writeln!(
                writer,
                "    let text = Text::from_utf8_stream(input).unwrap();"
            )?;
            writeln!(writer, "    parse_text{fn_suffix}(text, actions)")?;
            writeln!(writer, "}}")?;
        }
    }

    writeln!(writer)?;
    writeln!(writer, "/// Parses the specified text with this parser")?;
    writeln!(
        writer,
        "fn parse_text{fn_suffix}<'t>(text: Text<'t>{}) -> ParseResult<'static, 't, 'static, {tree_type}> {{",
        if has_actions {
            ", actions: &mut dyn Actions"
        } else {
            ""
        }
    )?;
    writeln!(
        writer,
        "    parse_text{fn_suffix}_with(text, TERMINALS, VARIABLES, VIRTUALS{})",
        if has_actions { ", actions" } else { "" }
    )?;
    writeln!(writer, "}}")?;
    writeln!(writer)?;
    writeln!(writer, "/// Parses the specified text with this parser")?;
    writeln!(writer, "fn parse_text{fn_suffix}_with<'s, 't, 'a>(")?;
    writeln!(writer, "    text: Text<'t>,")?;
    writeln!(writer, "    terminals: &'a [Symbol<'s>],")?;
    writeln!(writer, "    variables: &'a [Symbol<'s>],")?;
    writeln!(writer, "    virtuals: &'a [Symbol<'s>],")?;
    if has_actions {
        writeln!(writer, "    actions: &mut dyn Actions")?;
    }
    writeln!(writer, ") -> ParseResult<'s, 't, 'a, {tree_type}> {{")?;
    if has_actions {
        writeln!(writer, "    let mut my_actions = |index: usize, head: Symbol, body: &dyn SemanticBody| match index {{")?;
        for (index, action) in grammar.actions.iter().enumerate() {
            writeln!(
                writer,
                "        {} => actions.{}(head, body),",
                index,
                to_snake_case(&action.name)
            )?;
        }
        writeln!(writer, "        _ => ()")?;
        writeln!(writer, "    }};")?;
        writeln!(writer)?;
    } else {
        writeln!(writer, "    let mut my_actions = |_index: usize, _head: Symbol, _body: &dyn SemanticBody| {{}};")?;
    }
    writeln!(
        writer,
        "    let mut result = ParseResult::<{tree_type}>::new(terminals, variables, virtuals, text);"
    )?;
    writeln!(writer, "    {{")?;
    writeln!(writer, "        let data = result.get_parsing_data();")?;
    writeln!(writer, "        let mut lexer = new_lexer(data.0, data.1);")?;
    writeln!(
        writer,
        "        let automaton = {automaton_type}::new(PARSER_AUTOMATON{});",
        if compress_automata { ".as_ref()" } else { "" }
    )?;
    writeln!(
        writer,
        "        let mut parser = {parser_type}::{parser_ctor}(&mut lexer, variables, virtuals, automaton, data.2, &mut my_actions);"
    )?;
    writeln!(writer, "        parser.parse();")?;
    writeln!(writer, "    }}")?;
    writeln!(writer, "    result")?;
    writeln!(writer, "}}")?;
    Ok(())
}

/// Generates the visitor for the parse result
fn write_code_ast_visitor(
    writer: &mut dyn Write,
    grammar: &Grammar,
    expected: &TerminalSet,
) -> Result<(), Error> {
    writeln!(writer)?;
    writeln!(writer, "/// AST Visitor interface")?;
    writeln!(writer, "#[allow(unused_variables)]")?;
    writeln!(writer, "pub trait AstVisitor {{")?;
    for terminal_ref in &expected.content {
        let Some(terminal) = grammar.get_terminal(terminal_ref.sid()) else {
            continue;
        };
        if terminal.name.starts_with(PREFIX_GENERATED_TERMINAL) {
            continue;
        }
        writeln!(
            writer,
            "    fn on_terminal_{}(&mut self, node: &AstNode) {{}}",
            to_snake_case(&terminal.name)
        )?;
    }
    for variable in &grammar.variables {
        if variable.name.starts_with(PREFIX_GENERATED_VARIABLE) {
            continue;
        }
        writeln!(
            writer,
            "    fn on_variable_{}(&mut self, node: &AstNode) {{}}",
            to_snake_case(&variable.name)
        )?;
    }
    for symbol in &grammar.virtuals {
        writeln!(
            writer,
            "    fn on_virtual_{}(&mut self, node: &AstNode) {{}}",
            to_snake_case(&symbol.name)
        )?;
    }
    writeln!(writer, "}}")?;
    writeln!(writer)?;
    writeln!(writer, "/// Walk the AST of a result using a visitor")?;
    writeln!(
        writer,
        "pub fn visit_ast(result: &ParseResult<AstImpl>, visitor: &mut dyn AstVisitor) {{"
    )?;
    writeln!(writer, "    let ast = result.get_ast();")?;
    writeln!(writer, "    let root = ast.get_root();")?;
    writeln!(writer, "    visit_ast_node(root, visitor);")?;
    writeln!(writer, "}}")?;
    writeln!(writer)?;
    writeln!(
        writer,
        "/// Walk the sub-AST from the specified node using a visitor"
    )?;
    writeln!(
        writer,
        "pub fn visit_ast_node(node: AstNode, visitor: &mut dyn AstVisitor) {{"
    )?;
    writeln!(writer, "    let children = node.children();")?;
    writeln!(writer, "    for child in children.iter() {{")?;
    writeln!(writer, "        visit_ast_node(child, visitor);")?;
    writeln!(writer, "    }}")?;
    writeln!(writer, "    match node.get_symbol().id {{")?;
    for terminal_ref in &expected.content {
        let Some(terminal) = grammar.get_terminal(terminal_ref.sid()) else {
            continue;
        };
        if terminal.name.starts_with(PREFIX_GENERATED_TERMINAL) {
            continue;
        }
        writeln!(
            writer,
            "        0x{:04X} => visitor.on_terminal_{}(&node),",
            terminal.id,
            to_snake_case(&terminal.name)
        )?;
    }
    for variable in &grammar.variables {
        if variable.name.starts_with(PREFIX_GENERATED_VARIABLE) {
            continue;
        }
        writeln!(
            writer,
            "        0x{:04X} => visitor.on_variable_{}(&node),",
            variable.id,
            to_snake_case(&variable.name)
        )?;
    }
    for symbol in &grammar.virtuals {
        writeln!(
            writer,
            "        0x{:04X} => visitor.on_virtual_{}(&node),",
            symbol.id,
            to_snake_case(&symbol.name)
        )?;
    }
    writeln!(writer, "        _ => ()")?;
    writeln!(writer, "    }};")?;
    writeln!(writer, "}}")?;
    Ok(())
}

fn write_code_sppf_visitor(
    writer: &mut dyn Write,
    grammar: &Grammar,
    expected: &TerminalSet,
) -> Result<(), Error> {
    writeln!(writer)?;
    writeln!(writer, "/// SPPF Visitor interface")?;
<<<<<<< HEAD
    writeln!(writer, "#[allow(unused_variables)]")?;
=======
>>>>>>> bf87633d
    writeln!(writer, "pub trait SppfVisitor: DynClone {{")?;
    for terminal_ref in &expected.content {
        let Some(terminal) = grammar.get_terminal(terminal_ref.sid()) else {
            continue;
        };
        if terminal.name.starts_with(PREFIX_GENERATED_TERMINAL) {
            continue;
        }
        writeln!(
            writer,
            "    fn on_terminal_{}(&mut self, node: &SppfNodeVersion) {{}}",
            to_snake_case(&terminal.name)
        )?;
    }
    for variable in &grammar.variables {
        if variable.name.starts_with(PREFIX_GENERATED_VARIABLE) {
            continue;
        }
        writeln!(
            writer,
            "    fn on_variable_{}(&mut self, node: &SppfNodeVersion) {{}}",
            to_snake_case(&variable.name)
        )?;
    }
    for symbol in &grammar.virtuals {
        writeln!(
            writer,
            "    fn on_virtual_{}(&mut self, node: &SppfNodeVersion) {{}}",
            to_snake_case(&symbol.name)
        )?;
    }
    writeln!(writer, "}}")?;
    writeln!(writer)?;
    writeln!(writer, "clone_trait_object!(SppfVisitor);")?;
    writeln!(writer)?;
    writeln!(writer, "/// Walk the AST of a result using a visitor")?;
    writeln!(
        writer,
        "pub fn visit_sppf(result: &ParseResult<SppfImpl>, visitor: &mut Box<dyn SppfVisitor>, trees: &mut Vec<Box<dyn SppfVisitor>>) {{"
    )?;
    writeln!(writer, "    let sppf = result.get_ast();")?;
    writeln!(writer, "    let root = sppf.get_root();")?;
    writeln!(writer, "    visit_sppf_node(root, visitor, trees);")?;
    writeln!(writer, "}}")?;
    writeln!(writer)?;

    writeln!(
        writer,
        "/// Walk the sub-AST from the specified node using a visitor"
    )?;
    writeln!(
        writer,
        "pub fn visit_sppf_node(node: SppfNode, visitor: &mut Box<dyn SppfVisitor>, trees: &mut Vec<Box<dyn SppfVisitor>>) {{"
    )?;

    writeln!(writer, "    if node.versions_count() > 1 {{")?;
    writeln!(writer, "        let versions = node.versions();")?;
    writeln!(writer, "        for version in versions {{")?;
    writeln!(writer, "            let mut visitor = visitor.clone();")?;
    writeln!(writer, "            visit_sppf_version_node(version, &mut visitor, trees);")?;
    writeln!(writer, "            trees.push(visitor);")?;
    writeln!(writer, "        }}")?;
    writeln!(writer, "    }} else {{")?;
    writeln!(writer, "        let version = node.first_version();")?;
    writeln!(writer, "        visit_sppf_version_node(version, visitor, trees);")?;
    writeln!(writer, "    }}")?;
    writeln!(writer, "}}")?;
    writeln!(writer)?;

    writeln!(
        writer,
        "/// Walk the sub-AST from the specified node using a visitor"
    )?;
    writeln!(
        writer,
        "pub fn visit_sppf_version_node(node: SppfNodeVersion, visitor: &mut Box<dyn SppfVisitor>, trees: &mut Vec<Box<dyn SppfVisitor>>) {{"
    )?;
    writeln!(writer, "    match node.get_symbol().id {{")?;
    for terminal_ref in &expected.content {
        let Some(terminal) = grammar.get_terminal(terminal_ref.sid()) else {
            continue;
        };
        if terminal.name.starts_with(PREFIX_GENERATED_TERMINAL) {
            continue;
        }
        writeln!(
            writer,
            "        0x{:04X} => visitor.on_terminal_{}(&node),",
            terminal.id,
            to_snake_case(&terminal.name)
        )?;
    }
    for variable in &grammar.variables {
        if variable.name.starts_with(PREFIX_GENERATED_VARIABLE) {
            continue;
        }
        writeln!(
            writer,
            "        0x{:04X} => visitor.on_variable_{}(&node),",
            variable.id,
            to_snake_case(&variable.name)
        )?;
    }
    for symbol in &grammar.virtuals {
        writeln!(
            writer,
            "        0x{:04X} => visitor.on_virtual_{}(&node),",
            symbol.id,
            to_snake_case(&symbol.name)
        )?;
    }
    writeln!(writer, "        _ => ()")?;
    writeln!(writer, "    }};")?;
    writeln!(writer, "    let children = node.children();")?;
    writeln!(writer, "    for child in children {{")?;
    writeln!(writer, "        visit_sppf_node(child, visitor, trees);")?;
    writeln!(writer, "    }}")?;
    writeln!(writer, "}}")?;
    Ok(())
}<|MERGE_RESOLUTION|>--- conflicted
+++ resolved
@@ -574,10 +574,7 @@
 ) -> Result<(), Error> {
     writeln!(writer)?;
     writeln!(writer, "/// SPPF Visitor interface")?;
-<<<<<<< HEAD
     writeln!(writer, "#[allow(unused_variables)]")?;
-=======
->>>>>>> bf87633d
     writeln!(writer, "pub trait SppfVisitor: DynClone {{")?;
     for terminal_ref in &expected.content {
         let Some(terminal) = grammar.get_terminal(terminal_ref.sid()) else {
