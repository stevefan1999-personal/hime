--- conflicted
+++ resolved
@@ -1406,11 +1406,7 @@
     where
         S: Serializer,
     {
-<<<<<<< HEAD
-        serializer.collect_seq(self.into_iter())
-=======
         serializer.collect_seq(*self)
->>>>>>> 2ad5efa2
     }
 }
 
@@ -1707,11 +1703,7 @@
     where
         S: Serializer,
     {
-<<<<<<< HEAD
-        serializer.collect_seq(self.into_iter())
-=======
         serializer.collect_seq(*self)
->>>>>>> 2ad5efa2
     }
 }
 
