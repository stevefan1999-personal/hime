/*******************************************************************************
 * Copyright (c) 2023 Association Cénotélie (cenotelie.fr)
 * This program is free software: you can redistribute it and/or modify
 * it under the terms of the GNU Lesser General Public License as
 * published by the Free Software Foundation, either version 3
 * of the License, or (at your option) any later version.
 *
 * This program is distributed in the hope that it will be useful,
 * but WITHOUT ANY WARRANTY; without even the implied warranty of
 * MERCHANTABILITY or FITNESS FOR A PARTICULAR PURPOSE.  See the
 * GNU Lesser General Public License for more details.
 *
 * You should have received a copy of the GNU Lesser General
 * Public License along with this program.
 * If not, see <http://www.gnu.org/licenses/>.
 ******************************************************************************/

//! Module for Shared-Packed Parse Forest

use alloc::vec::Vec;
use core::fmt::{Display, Error, Formatter};
use core::iter::FusedIterator;
use core::ops::Index;

use serde::ser::{SerializeSeq, SerializeStruct};
use serde::{Serialize, Serializer};

use crate::ast::{TableElemRef, TableType};
use crate::parsers::TreeAction;
use crate::symbols::{SemanticElementTrait, Symbol};
use crate::text::{TextContext, TextPosition, TextSpan};
use crate::tokens::{Token, TokenRepository};

/// Represents a reference to a Shared-Packed Parse Forest node in a specific version
#[derive(Debug, Default, Copy, Clone, PartialEq, Eq, Hash)]
pub struct SppfImplNodeVersRef {
    /// The identifier of the node
    pub node_id: u32,
    /// The version to refer to
    pub version: u32,
}

impl SppfImplNodeVersRef {
    /// Creates a new reference to a node version
    #[must_use]
    pub const fn new(node_id: u32, version: u32) -> Self {
        Self { node_id, version }
    }

    /// Creates a new reference to a node version
    #[must_use]
    pub fn new_usize(node_id: usize, version: usize) -> Self {
        Self {
            node_id: node_id as u32,
            version: version as u32,
        }
    }

    /// Gets the identifier of the represented node
    #[must_use]
    pub fn node_id(self) -> usize {
        self.node_id as usize
    }
}

impl Display for SppfImplNodeVersRef {
    fn fmt(&self, f: &mut Formatter) -> Result<(), Error> {
        write!(f, "[{}+{}]", self.node_id, self.version)
    }
}

/// Represents a reference to a Shared-Packed Parse Forest node
#[derive(Debug, Default, Copy, Clone, PartialEq, Eq, Hash)]
pub struct SppfImplNodeRef {
    /// The identifier of the node
    pub node_id: u32,
}

/// The flag for replaceable nodes in a `SppfImplNodeRef`
const REPLACEABLE_FLAG: u32 = 0x8000_0000;

impl SppfImplNodeRef {
    /// Creates a new reference to a node version
    #[must_use]
    pub const fn new(node_id: u32) -> Self {
        Self { node_id }
    }

    /// Creates a new reference to a node version
    #[must_use]
    pub fn new_usize(node_id: usize) -> Self {
        Self {
            node_id: node_id as u32,
        }
    }

    /// Creates a new reference to a node version
    #[must_use]
    pub fn new_replaceable(index: usize) -> Self {
        Self {
            node_id: (index as u32) | REPLACEABLE_FLAG,
        }
    }

    /// Creates a reference to the node in a specific version
    #[must_use]
    pub fn with_version(self, version: u32) -> SppfImplNodeVersRef {
        SppfImplNodeVersRef {
            node_id: self.node_id,
            version,
        }
    }

    /// Creates a reference to the node in a specific version
    #[must_use]
    pub fn with_version_usize(self, version: usize) -> SppfImplNodeVersRef {
        SppfImplNodeVersRef {
            node_id: self.node_id,
            version: version as u32,
        }
    }

    /// Gets the identifier of the represented node
    #[must_use]
    pub fn node_id(self) -> usize {
        (self.node_id & !REPLACEABLE_FLAG) as usize
    }

    /// Gets whether the node is a replaceable node
    #[must_use]
    pub fn is_replaceable(self) -> bool {
        (self.node_id & REPLACEABLE_FLAG) != 0
    }
}

impl From<SppfImplNodeVersRef> for SppfImplNodeRef {
    fn from(value: SppfImplNodeVersRef) -> Self {
        Self {
            node_id: value.node_id,
        }
    }
}

impl Display for SppfImplNodeRef {
    fn fmt(&self, f: &mut Formatter) -> Result<(), Error> {
        write!(f, "[{}]", self.node_id)
    }
}

/// The children for a SPPF node
#[derive(Debug, Default, Clone, PartialEq, Eq)]
pub enum SppfImplNodeChildren {
    /// No children
    #[default]
    None,
    /// A single child
    Single(SppfImplNodeRef),
    /// Two children
    Two([SppfImplNodeRef; 2]),
    /// Three children
    Three([SppfImplNodeRef; 3]),
    /// Four children
    Four([SppfImplNodeRef; 4]),
    /// More than four children
    More(Vec<SppfImplNodeRef>),
}

impl From<&[SppfImplNodeRef]> for SppfImplNodeChildren {
    fn from(children: &[SppfImplNodeRef]) -> Self {
        let count = children.len();
        if count == 0 {
            SppfImplNodeChildren::None
        } else if count == 1 {
            SppfImplNodeChildren::Single(children[0])
        } else if count == 2 {
            SppfImplNodeChildren::Two([children[0], children[1]])
        } else if count == 3 {
            SppfImplNodeChildren::Three([children[0], children[1], children[2]])
        } else if count == 4 {
            SppfImplNodeChildren::Four([children[0], children[1], children[2], children[3]])
        } else {
            SppfImplNodeChildren::More(children.to_vec())
        }
    }
}

impl SppfImplNodeChildren {
    /// Gets the number of children
    #[must_use]
    pub fn len(&self) -> usize {
        match self {
            SppfImplNodeChildren::None => 0,
            SppfImplNodeChildren::Single(_) => 1,
            SppfImplNodeChildren::Two(_) => 2,
            SppfImplNodeChildren::Three(_) => 3,
            SppfImplNodeChildren::Four(_) => 4,
            SppfImplNodeChildren::More(data) => data.len(),
        }
    }

    /// Gets whether there are no children
    #[must_use]
    pub fn is_empty(&self) -> bool {
        matches!(self, SppfImplNodeChildren::None)
    }
}

impl Index<usize> for SppfImplNodeChildren {
    type Output = SppfImplNodeRef;

    fn index(&self, index: usize) -> &Self::Output {
        match self {
            SppfImplNodeChildren::Single(child) => child,
            SppfImplNodeChildren::Two(children) => &children[index],
            SppfImplNodeChildren::Three(children) => &children[index],
            SppfImplNodeChildren::Four(children) => &children[index],
            SppfImplNodeChildren::More(children) => &children[index],
            SppfImplNodeChildren::None => todo!(),
        }
    }
}

impl<'a> IntoIterator for &'a SppfImplNodeChildren {
    type Item = SppfImplNodeRef;
    type IntoIter = SppfImplNodeChildrenIterator<'a>;

    fn into_iter(self) -> Self::IntoIter {
        SppfImplNodeChildrenIterator {
            children: self,
            index: 0,
            end: self.len(),
        }
    }
}

/// Iterator over SPPF children nodes
pub struct SppfImplNodeChildrenIterator<'a> {
    /// The children
    children: &'a SppfImplNodeChildren,
    /// The next index
    index: usize,
    /// The last index (excluded)
    end: usize,
}

impl<'a> Iterator for SppfImplNodeChildrenIterator<'a> {
    type Item = SppfImplNodeRef;

    fn next(&mut self) -> Option<Self::Item> {
        match (&self.children, self.index) {
            (SppfImplNodeChildren::Single(child), 0) => {
                self.index += 1;
                Some(*child)
            }
            (SppfImplNodeChildren::Two(children), index) if index < self.end => {
                self.index += 1;
                Some(children[index])
            }
            (SppfImplNodeChildren::Three(children), index) if index < self.end => {
                self.index += 1;
                Some(children[index])
            }
            (SppfImplNodeChildren::Four(children), index) if index < self.end => {
                self.index += 1;
                Some(children[index])
            }
            (SppfImplNodeChildren::More(children), index) if index < self.end => {
                self.index += 1;
                Some(children[index])
            }
            _ => None,
        }
    }

    fn size_hint(&self) -> (usize, Option<usize>) {
        let c = self.end - self.index;
        (c, Some(c))
    }
}

impl<'a> DoubleEndedIterator for SppfImplNodeChildrenIterator<'a> {
    fn next_back(&mut self) -> Option<Self::Item> {
        if self.index >= self.end {
            None
        } else {
            let result = self.children[self.end - 1];
            self.end -= 1;
            Some(result)
        }
    }
}

impl<'a> ExactSizeIterator for SppfImplNodeChildrenIterator<'a> {}
impl<'a> FusedIterator for SppfImplNodeChildrenIterator<'a> {}

/// Represents a version of a node in a Shared-Packed Parse Forest
#[derive(Debug, Default, Clone, PartialEq, Eq)]
pub struct SppfImplNodeVersion {
    /// The label of the node for this version
    pub label: TableElemRef,
    /// The children of the node for this version
    pub children: SppfImplNodeChildren,
}

impl SppfImplNodeVersion {
    /// Initializes this node version without children
    #[must_use]
    pub fn new(label: TableElemRef) -> SppfImplNodeVersion {
        SppfImplNodeVersion {
            label,
            children: SppfImplNodeChildren::None,
        }
    }

    /// Initializes this node version
    #[must_use]
    pub fn from(label: TableElemRef, children: &[SppfImplNodeRef]) -> SppfImplNodeVersion {
        SppfImplNodeVersion {
            label,
            children: SppfImplNodeChildren::from(children),
        }
    }

    /// Creates a new version with added head and tail
    #[must_use]
    pub fn with_head_tail(&self, head: &[SppfImplNodeRef], tail: &[SppfImplNodeRef]) -> Self {
        let total = head.len() + self.len() + tail.len();
        let mut children = Vec::with_capacity(total);
        for &c in head {
            children.push(c);
        }
        for c in &self.children {
            children.push(c);
        }
        for &c in tail {
            children.push(c);
        }
        Self::from(self.label, &children)
    }

    /// Gets the number of children
    #[must_use]
    pub fn len(&self) -> usize {
        self.children.len()
    }

    /// Gets whether there are no children
    #[must_use]
    pub fn is_empty(&self) -> bool {
        self.children.is_empty()
    }

    /// Determines whether this version is the same as the given info
    #[must_use]
    pub fn is_same_as(&self, label: TableElemRef, children: &[SppfImplNodeRef]) -> bool {
        self.label == label
            && self.len() == children.len()
            && self
                .children
                .into_iter()
                .zip(children)
                .all(|(left, &right)| left == right)
    }

    /// Insert a series of children at the front
    pub fn insert_head(&mut self, head: &[SppfImplNodeRef]) {
        let mut result = Vec::with_capacity(head.len() + self.len());
        for &child in head {
            result.push(child);
        }
        for child in &self.children {
            result.push(child);
        }
        self.children = SppfImplNodeChildren::from(result.as_slice());
    }

    /// Adds a series of children at the back
    pub fn add_tail(&mut self, tail: &[SppfImplNodeRef]) {
        let mut result = Vec::with_capacity(self.len() + tail.len());
        for child in &self.children {
            result.push(child);
        }
        for &child in tail {
            result.push(child);
        }
        self.children = SppfImplNodeChildren::from(result.as_slice());
    }

    /// Format this node
    ///
    /// # Errors
    ///
    /// Propagates the error from `write!`
    pub fn fmt(
        &self,
        f: &mut Formatter,
        variables: &[Symbol],
        virtuals: &[Symbol],
    ) -> Result<(), Error> {
        self.label.fmt(f, variables, virtuals)?;
        if !self.is_empty() {
            write!(f, " ->")?;
            for child in &self.children {
                write!(f, " {child}")?;
            }
        }
        Ok(())
    }
}

/// The different versions of a node in a Shared-Packed Parse Forest
#[derive(Debug, Clone)]
pub enum SppfImplNodeVersions<T> {
    /// The node has a single version
    Single(T),
    /// The node has multiple versions
    Multiple(Vec<T>),
}

impl<T: Default> Default for SppfImplNodeVersions<T> {
    fn default() -> Self {
        Self::Single(T::default())
    }
}

impl<T: PartialEq> SppfImplNodeVersions<T> {
    /// Adds new versions
    #[must_use]
    pub fn with_new_versions(self, others: Self) -> Self {
        match (self, others) {
            (SppfImplNodeVersions::Single(left), SppfImplNodeVersions::Single(right)) => {
                if left == right {
                    SppfImplNodeVersions::Single(left)
                } else {
                    SppfImplNodeVersions::Multiple(alloc::vec![left, right])
                }
            }
            (SppfImplNodeVersions::Single(left), SppfImplNodeVersions::Multiple(mut right)) => {
                if right.contains(&left) {
                    SppfImplNodeVersions::Multiple(right)
                } else {
                    right.push(left);
                    SppfImplNodeVersions::Multiple(right)
                }
            }
            (SppfImplNodeVersions::Multiple(mut left), SppfImplNodeVersions::Single(right)) => {
                if left.contains(&right) {
                    SppfImplNodeVersions::Multiple(left)
                } else {
                    left.push(right);
                    SppfImplNodeVersions::Multiple(left)
                }
            }
            (
                SppfImplNodeVersions::Multiple(mut left),
                SppfImplNodeVersions::Multiple(mut right),
            ) => {
                left.append(&mut right);
                left.dedup();
                SppfImplNodeVersions::Multiple(left)
            }
        }
    }

    /// Gets the number of versions
    #[must_use]
    pub fn len(&self) -> usize {
        match self {
            SppfImplNodeVersions::Single(_) => 1,
            SppfImplNodeVersions::Multiple(versions) => versions.len(),
        }
    }

    /// Gets whether there is no version
    /// Always return `false`
    #[must_use]
    pub fn is_empty(&self) -> bool {
        false
    }

    /// Gets the first version
    #[must_use]
    pub fn first(&self) -> &T {
        match self {
            SppfImplNodeVersions::Single(version) => version,
            SppfImplNodeVersions::Multiple(versions) => &versions[0],
        }
    }

    /// Gets the last version
    ///
    /// # Panics
    ///
    /// Cannot panic.
    /// In the case of the `SppfImplNodeVersions::Multiple` variant,
    /// it is guaranteed that the vector is not empty.
    #[must_use]
    pub fn last(&self) -> &T {
        match self {
            SppfImplNodeVersions::Single(version) => version,
            SppfImplNodeVersions::Multiple(versions) => versions.last().unwrap(),
        }
    }
}

impl SppfImplNodeVersions<SppfImplNodeVersion> {
    /// Adds a new version to this node
    #[must_use]
    pub fn with_new_version(
        self,
        label: TableElemRef,
        children: &[SppfImplNodeRef],
    ) -> (Self, usize) {
        match self {
            SppfImplNodeVersions::Single(first) => {
                if first.is_same_as(label, children) {
                    (SppfImplNodeVersions::Single(first), 0)
                } else {
                    (
                        SppfImplNodeVersions::Multiple(alloc::vec![
                            first,
                            SppfImplNodeVersion::from(label, children)
                        ]),
                        0,
                    )
                }
            }
            SppfImplNodeVersions::Multiple(mut versions) => {
                if let Some((version, _)) = versions
                    .iter()
                    .enumerate()
                    .find(|(_, version)| version.is_same_as(label, children))
                {
                    (SppfImplNodeVersions::Multiple(versions), version)
                } else {
                    let current = versions.len();
                    versions.push(SppfImplNodeVersion::from(label, children));
                    (SppfImplNodeVersions::Multiple(versions), current)
                }
            }
        }
    }
}

impl<T> Index<usize> for SppfImplNodeVersions<T> {
    type Output = T;

    fn index(&self, index: usize) -> &Self::Output {
        match (self, index) {
            (SppfImplNodeVersions::Single(first), 0) => first,
            (SppfImplNodeVersions::Multiple(versions), index) => &versions[index],
            _ => panic!("version {index} does not exist"),
        }
    }
}

impl<'a, T: PartialEq> IntoIterator for &'a SppfImplNodeVersions<T> {
    type IntoIter = SppfImplNodeVersionsIterator<'a, T>;
    type Item = &'a T;

    fn into_iter(self) -> Self::IntoIter {
        SppfImplNodeVersionsIterator {
            versions: self,
            index: 0,
            end: self.len(),
        }
    }
}

/// An iterator over the versions of a node
pub struct SppfImplNodeVersionsIterator<'a, T> {
    /// The version
    versions: &'a SppfImplNodeVersions<T>,
    /// The next index
    index: usize,
    /// The last index (excluded)
    end: usize,
}

impl<'a, T> Iterator for SppfImplNodeVersionsIterator<'a, T> {
    type Item = &'a T;

    fn next(&mut self) -> Option<Self::Item> {
        if self.index < self.end {
            let result = &self.versions[self.index];
            self.index += 1;
            Some(result)
        } else {
            None
        }
    }

    fn size_hint(&self) -> (usize, Option<usize>) {
        let c = self.end - self.index;
        (c, Some(c))
    }
}

impl<'a, T> DoubleEndedIterator for SppfImplNodeVersionsIterator<'a, T> {
    fn next_back(&mut self) -> Option<Self::Item> {
        if self.index >= self.end {
            None
        } else {
            let result = &self.versions[self.end - 1];
            self.end -= 1;
            Some(result)
        }
    }
}

impl<'a, T> ExactSizeIterator for SppfImplNodeVersionsIterator<'a, T> {}
impl<'a, T> FusedIterator for SppfImplNodeVersionsIterator<'a, T> {}

/// Represents a node in a Shared-Packed Parse Forest
/// A node can have multiple versions
#[derive(Debug, Clone)]
pub struct SppfImplNode {
    /// The different versions of this node
    pub versions: SppfImplNodeVersions<SppfImplNodeVersion>,
}

impl SppfImplNode {
    /// Initializes this node
    #[must_use]
    pub fn new(label: TableElemRef) -> SppfImplNode {
        SppfImplNode {
            versions: SppfImplNodeVersions::Single(SppfImplNodeVersion::new(label)),
        }
    }

    /// Initializes this node
    #[must_use]
    pub fn new_with_children(label: TableElemRef, children: &[SppfImplNodeRef]) -> SppfImplNode {
        SppfImplNode {
            versions: SppfImplNodeVersions::Single(SppfImplNodeVersion::from(label, children)),
        }
    }

    /// Adds a new version to this node
    pub fn add_version(&mut self, label: TableElemRef, children: &[SppfImplNodeRef]) -> usize {
        let result;
        (self.versions, result) =
            core::mem::take(&mut self.versions).with_new_version(label, children);
        result
    }

    /// Adds new versions to this node
<<<<<<< HEAD
    pub fn add_versions(&mut self, versions: SppfImplNodeVersions) {
        self.versions = core::mem::take(&mut self.versions).with_new_versions(versions);
=======
    pub fn add_versions(&mut self, versions: SppfImplNodeVersions<SppfImplNodeVersion>) {
        self.versions = std::mem::take(&mut self.versions).with_new_versions(versions);
>>>>>>> 490a798f
    }

    /// Insert a series of children at the front
    pub fn insert_head(&mut self, children: &[SppfImplNodeRef]) {
        if !children.is_empty() {
            match &mut self.versions {
                SppfImplNodeVersions::Single(version) => version.insert_head(children),
                SppfImplNodeVersions::Multiple(versions) => {
                    for version in versions {
                        version.insert_head(children);
                    }
                }
            }
        }
    }

    /// Adds a series of children at the back
    pub fn add_tail(&mut self, children: &[SppfImplNodeRef]) {
        if !children.is_empty() {
            match &mut self.versions {
                SppfImplNodeVersions::Single(version) => version.add_tail(children),
                SppfImplNodeVersions::Multiple(versions) => {
                    for version in versions {
                        version.add_tail(children);
                    }
                }
            }
        }
    }

    /// Gets the first version
    #[must_use]
    pub fn first_version(&self) -> &SppfImplNodeVersion {
        self.versions.first()
    }

    /// Gets the last version
    #[must_use]
    pub fn last_version(&self) -> &SppfImplNodeVersion {
        self.versions.last()
    }

    /// Format this node
    ///
    /// # Errors
    ///
    /// Propagates the error from `write!`
    pub fn fmt(
        &self,
        f: &mut Formatter,
        variables: &[Symbol],
        virtuals: &[Symbol],
    ) -> Result<(), Error> {
        match &self.versions {
            SppfImplNodeVersions::Single(version) => {
                version.fmt(f, variables, virtuals)?;
            }
            SppfImplNodeVersions::Multiple(versions) => {
                for (index, version) in versions.iter().enumerate() {
                    if index > 0 {
                        write!(f, " | ")?;
                        version.fmt(f, variables, virtuals)?;
                    }
                }
            }
        }
        Ok(())
    }
}

/// Represents a node in a Shared-Packed Parse Forest that can be replaced by its children
#[derive(Clone)]
pub struct SppfImplNodeReplaceable {
    /// The different versions for this node
    pub versions: SppfImplNodeVersions<SppfImplNodeReplaceableVersion>,
}

impl SppfImplNodeReplaceable {
    /// Initializes this node
    #[must_use]
    pub fn new(
        label: TableElemRef,
        children: &[SppfImplNodeRef],
        actions: &[TreeAction],
    ) -> SppfImplNodeReplaceable {
        Self {
            versions: SppfImplNodeVersions::Single(if children.is_empty() {
                SppfImplNodeReplaceableVersion {
                    label,
                    children: Vec::new(),
                    actions: Vec::new(),
                }
            } else {
                SppfImplNodeReplaceableVersion {
                    label,
                    children: children.to_vec(),
                    actions: actions.to_vec(),
                }
            }),
        }
    }

    /// Adds a new version to this node
    pub fn add_version(
        &mut self,
        label: TableElemRef,
        children: &[SppfImplNodeRef],
        actions: &[TreeAction],
    ) -> usize {
        let result;
        (self.versions, result) =
            std::mem::take(&mut self.versions).with_new_version(label, children, actions);
        result
    }

    /// Format this node
    ///
    /// # Errors
    ///
    /// Propagates the error from `write!`
    pub fn fmt(
        &self,
        f: &mut Formatter,
        variables: &[Symbol],
        virtuals: &[Symbol],
    ) -> Result<(), Error> {
        match &self.versions {
            SppfImplNodeVersions::Single(version) => {
                version.fmt(f, variables, virtuals)?;
            }
            SppfImplNodeVersions::Multiple(versions) => {
                for (index, version) in versions.iter().enumerate() {
                    if index > 0 {
                        write!(f, " | ")?;
                        version.fmt(f, variables, virtuals)?;
                    }
                }
            }
        }
        Ok(())
    }
}

impl SppfImplNodeVersions<SppfImplNodeReplaceableVersion> {
    /// Adds a new version to this node
    #[must_use]
    pub fn with_new_version(
        self,
        label: TableElemRef,
        children: &[SppfImplNodeRef],
        actions: &[TreeAction],
    ) -> (Self, usize) {
        match self {
            SppfImplNodeVersions::Single(first) => {
                if first.is_same_as(label, children) {
                    (SppfImplNodeVersions::Single(first), 0)
                } else {
                    (
                        SppfImplNodeVersions::Multiple(alloc::vec![
                            first,
                            SppfImplNodeReplaceableVersion::from(label, children, actions)
                        ]),
                        0,
                    )
                }
            }
            SppfImplNodeVersions::Multiple(mut versions) => {
                if let Some((version, _)) = versions
                    .iter()
                    .enumerate()
                    .find(|(_, version)| version.is_same_as(label, children))
                {
                    (SppfImplNodeVersions::Multiple(versions), version)
                } else {
                    let current = versions.len();
                    versions.push(SppfImplNodeReplaceableVersion::from(
                        label, children, actions,
                    ));
                    (SppfImplNodeVersions::Multiple(versions), current)
                }
            }
        }
    }
}

/// A version for a node in a Shared-Packed Parse Forest that can be replaced by its children
#[derive(Debug, Default, Clone, PartialEq, Eq)]
pub struct SppfImplNodeReplaceableVersion {
    /// The original label of this node
    pub label: TableElemRef,
    /// The children of this node
    pub children: Vec<SppfImplNodeRef>,
    /// The tree actions on the children of this node
    pub actions: Vec<TreeAction>,
}

impl SppfImplNodeReplaceableVersion {
    /// Initializes this node version
    #[must_use]
    pub fn from(
        label: TableElemRef,
        children: &[SppfImplNodeRef],
        actions: &[TreeAction],
    ) -> SppfImplNodeReplaceableVersion {
        SppfImplNodeReplaceableVersion {
            label,
            children: children.to_vec(),
            actions: actions.to_vec(),
        }
    }

    /// Gets the number of children
    #[must_use]
    pub fn len(&self) -> usize {
        self.children.len()
    }

    /// Gets whether there are no children
    #[must_use]
    pub fn is_empty(&self) -> bool {
        self.children.is_empty()
    }

    /// Determines whether this version is the same as the given info
    #[must_use]
    pub fn is_same_as(&self, label: TableElemRef, children: &[SppfImplNodeRef]) -> bool {
        self.label == label
            && self.len() == children.len()
            && self
                .children
                .iter()
                .zip(children)
                .all(|(left, right)| left == right)
    }
    /// Format this node
    ///
    /// # Errors
    ///
    /// Propagates the error from `write!`
    pub fn fmt(
        &self,
        f: &mut Formatter,
        variables: &[Symbol],
        virtuals: &[Symbol],
    ) -> Result<(), Error> {
        self.label.fmt(f, variables, virtuals)?;
        if !self.children.is_empty() {
            write!(f, " ->")?;
            for child in &self.children {
                write!(f, " {child}")?;
            }
        }
        Ok(())
    }
}

/// Represents a Shared-Packed Parse Forest
#[derive(Default)]
pub struct SppfImpl {
    /// The nodes in the SPPF
    pub nodes: Vec<SppfImplNode>,
    /// The root, if any
    pub root: Option<usize>,
}

impl SppfImpl {
    /// Stores the root of this tree
    pub fn store_root(&mut self, root: SppfImplNodeRef) {
        self.root = Some(root.node_id());
    }

    /// Gets whether a root has been defined for this SPPF
    #[must_use]
    pub fn has_root(&self) -> bool {
        self.root.is_some()
    }

    /// Gets the SPPF node for the specified identifier
    #[must_use]
    pub fn get_node(&self, node_ref: SppfImplNodeRef) -> &SppfImplNode {
        &self.nodes[node_ref.node_id()]
    }

    /// Gets the SPPF node for the specified identifier
    #[must_use]
    pub fn get_node_mut(&mut self, node_ref: SppfImplNodeRef) -> &mut SppfImplNode {
        &mut self.nodes[node_ref.node_id()]
    }

    /// Gets the node version for the specified reference
    #[must_use]
    pub fn get_node_version(&self, node_ref: SppfImplNodeVersRef) -> &SppfImplNodeVersion {
        let node = self.get_node(node_ref.into());
        &node.versions[node_ref.version as usize]
    }

    /// Creates a new single node in the SPPF
    pub fn new_normal_node(&mut self, label: TableElemRef) -> SppfImplNodeRef {
        let identifier = self.nodes.len();
        self.nodes.push(SppfImplNode::new(label));
        SppfImplNodeRef::new_usize(identifier)
    }

    /// Creates a new single node in the SPPF
    pub fn new_normal_node_with_children(
        &mut self,
        label: TableElemRef,
        children: &[SppfImplNodeRef],
    ) -> SppfImplNodeRef {
        let identifier = self.nodes.len();
        self.nodes
            .push(SppfImplNode::new_with_children(label, children));
        SppfImplNodeRef::new_usize(identifier)
    }

    /// Creates a new single node in the SPPF as a promotion of another, with a head and a tail
    pub fn new_promoted_node(
        &mut self,
        previous: SppfImplNodeRef,
        head: &[SppfImplNodeRef],
        tail: &[SppfImplNodeRef],
    ) -> SppfImplNodeRef {
        let identifier = self.nodes.len();
        self.nodes
            .push(self.create_promoted_node(previous, head, tail));
        SppfImplNodeRef::new_usize(identifier)
    }

    /// Creates a new single node in the SPPF as a promotion of another, with a head and a tail
    #[must_use]
    pub fn create_promoted_node(
        &self,
        previous: SppfImplNodeRef,
        head: &[SppfImplNodeRef],
        tail: &[SppfImplNodeRef],
    ) -> SppfImplNode {
        let previous = self.get_node(previous);
        match &previous.versions {
            SppfImplNodeVersions::Single(version) => SppfImplNode {
                versions: SppfImplNodeVersions::Single(version.with_head_tail(head, tail)),
            },
            SppfImplNodeVersions::Multiple(versions) => SppfImplNode {
                versions: SppfImplNodeVersions::Multiple(
                    versions
                        .iter()
                        .map(|version| version.with_head_tail(head, tail))
                        .collect(),
                ),
            },
        }
    }
}

/// Structure to display an SPPF node
pub struct SppfImplNodeDisplay<'a, 's> {
    /// The SPPF
    pub sppf: &'a SppfImpl,
    /// The node of interest
    pub node_id: SppfImplNodeRef,
    /// The table of variables
    pub variables: &'a [Symbol<'s>],
    /// The table of virtuals
    pub virtuals: &'a [Symbol<'s>],
}

impl<'a, 's> Display for SppfImplNodeDisplay<'a, 's> {
    fn fmt(&self, f: &mut Formatter) -> Result<(), Error> {
        let root = self.sppf.get_node(self.node_id);
        write!(f, "{}: ", self.node_id)?;
        root.fmt(f, self.variables, self.virtuals)?;
        writeln!(f)?;
        Ok(())
    }
}

/// Represents a front for a mutable Shared-Packed Parse Forest,
/// i.e. a set of possible parse trees,
/// along with required data
pub struct Sppf<'s, 't, 'a> {
    /// The table of tokens
    tokens: TokenRepository<'s, 't, 'a>,
    /// The table of variables
    variables: &'a [Symbol<'s>],
    /// The table of virtuals
    virtuals: &'a [Symbol<'s>],
    /// The SPPF itself
    data: &'a SppfImpl,
}

impl<'s, 't, 'a> Sppf<'s, 't, 'a> {
    /// Creates a new mutating SPPF front, with a mutably borrowed backend
    #[must_use]
    pub fn new(
        tokens: TokenRepository<'s, 't, 'a>,
        variables: &'a [Symbol<'s>],
        virtuals: &'a [Symbol<'s>],
        data: &'a SppfImpl,
    ) -> Sppf<'s, 't, 'a> {
        Self {
            tokens,
            variables,
            virtuals,
            data,
        }
    }

    /// Gets whether a root has been defined for this AST
    #[must_use]
    pub fn has_root(&self) -> bool {
        self.data.has_root()
    }

    /// Gets the root for this SPPF
    ///
    /// # Panics
    ///
    /// Raise a panic when the SPPF has no root.
    /// This can happen when a `ParseResult` contains some errors,
    /// but the SPPF `get_sppf` is called to get an SPPF but it will have not root.
    #[must_use]
    pub fn get_root(&'a self) -> SppfNode<'s, 't, 'a> {
        let root = self.data.root.expect("No root defined!");
        let node = &self.data.nodes[root];
        SppfNode {
            sppf: self,
            node_ref: SppfImplNodeRef::new_usize(root),
            node,
        }
    }

    /// Gets the SPPF node (if any) that has the specified token as label
    #[must_use]
    pub fn find_node_for(&'a self, token: &Token) -> Option<SppfNode<'s, 't, 'a>> {
        let root = self.get_root();
        self.traverse(
            root.node,
            SppfImplNodeRef::new_usize(root.id()),
            |child, child_ref| {
                for (index, version) in child.versions.into_iter().enumerate() {
                    if version.label.table_type() == TableType::Token
                        && version.label.index() == token.index
                    {
                        return Some(child_ref.with_version_usize(index));
                    }
                }
                None
            },
        )
        .map(|node_ref| SppfNode::new(self, node_ref.into()))
    }

    /// Gets the AST node (if any) that has
    /// a token label that contains the specified index in the input text
    #[must_use]
    pub fn find_node_at_index(&'a self, index: usize) -> Option<SppfNode<'s, 't, 'a>> {
        self.tokens
            .find_token_at(index)
            .and_then(|token| self.find_node_for(&token))
    }

    /// Gets the AST node (if any) that has
    /// a token label that contains the specified index in the input text
    #[must_use]
    pub fn find_node_at_position(&'a self, position: TextPosition) -> Option<SppfNode<'s, 't, 'a>> {
        let index = self.tokens.text.get_line_index(position.line) + position.column - 1;
        self.tokens
            .find_token_at(index)
            .and_then(|token| self.find_node_for(&token))
    }

    /// Gets the parent of the specified node, if any
    #[must_use]
    pub fn find_parent_of(
        &'a self,
        node_ref: SppfImplNodeRef,
    ) -> Option<SppfNodeVersion<'s, 't, 'a>> {
        let root = self.get_root();
        self.traverse(
            root.node,
            SppfImplNodeRef::new_usize(root.id()),
            |child, child_ref| {
                for (index, version) in child.versions.into_iter().enumerate() {
                    if version.children.into_iter().any(|child| child == node_ref) {
                        return Some(child_ref.with_version_usize(index));
                    }
                }
                None
            },
        )
        .map(|node_ref| SppfNodeVersion::new(self, node_ref))
    }

    /// Gets the total span of sub-tree given its root and its position
    #[must_use]
    pub fn get_total_position_and_span(
        &self,
        node: &SppfImplNode,
    ) -> Option<(TextPosition, TextSpan)> {
        let mut total_span: Option<TextSpan> = None;
        let mut position = TextPosition {
            line: usize::MAX,
            column: usize::MAX,
        };
        self.get_total_position_and_span_accumulate(&mut total_span, &mut position, node);
        total_span.map(|span| (position, span))
    }

    /// Gets the total span of sub-tree given its root and its position
    #[must_use]
    pub fn get_total_position_and_span_version(
        &self,
        node: &SppfImplNodeVersion,
    ) -> Option<(TextPosition, TextSpan)> {
        let mut total_span: Option<TextSpan> = None;
        let mut position = TextPosition {
            line: usize::MAX,
            column: usize::MAX,
        };
        for child in &node.children {
            let child = self.data.get_node(child);
            self.get_total_position_and_span_accumulate(&mut total_span, &mut position, child);
        }
        total_span.map(|span| (position, span))
    }

    /// Gets the total span of sub-tree given its root and its position
    pub fn get_total_position_and_span_accumulate(
        &self,
        total_span: &mut Option<TextSpan>,
        position: &mut TextPosition,
        node: &SppfImplNode,
    ) {
        self.traverse(node, SppfImplNodeRef::default(), |current, _| {
            for version in &current.versions {
                if let Some(p) = self.get_position_at(version) {
                    if p < *position {
                        *position = p;
                    }
                }
                if let Some(total_span) = total_span.as_mut() {
                    if let Some(span) = self.get_span_at(version) {
                        if span.index + span.length > total_span.index + total_span.length {
                            let margin =
                                (span.index + span.length) - (total_span.index + total_span.length);
                            total_span.length += margin;
                        }
                        if span.index < total_span.index {
                            let margin = total_span.index - span.index;
                            total_span.length += margin;
                            total_span.index -= margin;
                        }
                    }
                } else {
                    *total_span = self.get_span_at(version);
                }
            }
            Option::<()>::None
        });
    }

    /// Gets the total span of sub-tree given its root
    #[must_use]
    pub fn get_total_span(&self, node: &SppfImplNode) -> Option<TextSpan> {
        self.get_total_position_and_span(node).map(|(_, span)| span)
    }

    /// Gets the total span of sub-tree given its root
    #[must_use]
    pub fn get_total_span_version(&self, version: &SppfImplNodeVersion) -> Option<TextSpan> {
        self.get_total_position_and_span_version(version)
            .map(|(_, span)| span)
    }

    /// Traverses the AST from the specified node
    fn traverse<R, F>(
        &self,
        from: &'a SppfImplNode,
        from_ref: SppfImplNodeRef,
        mut action: F,
    ) -> Option<R>
    where
        F: FnMut(&'a SppfImplNode, SppfImplNodeRef) -> Option<R>,
    {
        let mut stack = alloc::vec![(from, from_ref)];
        while let Some((current, current_ref)) = stack.pop() {
            for version in &current.versions {
                for child_ref in version.children.into_iter().rev() {
                    stack.push((self.data.get_node(child_ref), child_ref));
                }
            }

            if let Some(r) = action(current, current_ref) {
                return Some(r);
            }
        }
        None
    }

    /// Get the span of the symbol on a node's version
    #[must_use]
    fn get_span_at(&self, version: &SppfImplNodeVersion) -> Option<TextSpan> {
        let label = version.label;
        match label.table_type() {
            TableType::Token => {
                let token = self.tokens.get_token(label.index());
                token.get_span()
            }
            _ => None,
        }
    }

    /// Get the position of the symbol on a node's version
    #[must_use]
    fn get_position_at(&self, version: &SppfImplNodeVersion) -> Option<TextPosition> {
        let label = version.label;
        match label.table_type() {
            TableType::Token => {
                let token = self.tokens.get_token(label.index());
                token.get_position()
            }
            _ => None,
        }
    }
}

/// Represents a node in a Shared-Packed Parse Forest
#[derive(Copy, Clone)]
pub struct SppfNode<'s, 't, 'a> {
    /// The parent SPPF
    sppf: &'a Sppf<'s, 't, 'a>,
    /// The node's identifier
    node_ref: SppfImplNodeRef,
    /// The underlying node in the SPPF implementation
    node: &'a SppfImplNode,
}

impl<'s, 't, 'a> SppfNode<'s, 't, 'a> {
    /// Creates a new node
    #[must_use]
    fn new(sppf: &'a Sppf<'s, 't, 'a>, node_ref: SppfImplNodeRef) -> SppfNode<'s, 't, 'a> {
        let node = sppf.data.get_node(node_ref);
        SppfNode {
            sppf,
            node_ref,
            node,
        }
    }

    /// Gets the identifier of this node
    #[must_use]
    pub fn id(&self) -> usize {
        self.node_ref.node_id()
    }

    /// Gets the parent of this node, if any
    #[must_use]
    pub fn parent(&self) -> Option<SppfNodeVersion<'s, 't, 'a>> {
        self.sppf.find_parent_of(self.node_ref)
    }

    /// Gets the first version of this node
    #[must_use]
    pub fn first_version(&self) -> SppfNodeVersion<'s, 't, 'a> {
        self.version(0)
    }

    /// Gets i-th version of this node
    #[must_use]
    pub fn version(&self, index: usize) -> SppfNodeVersion<'s, 't, 'a> {
        let version = &self.node.versions[index];
        SppfNodeVersion {
            sppf: self.sppf,
            version,
            node_ref: self.node_ref.with_version_usize(index),
        }
    }

    /// Gets the different versions of this node
    #[must_use]
    pub fn versions(&self) -> SppfNodeVersions<'s, 't, 'a> {
        SppfNodeVersions {
            sppf: self.sppf,
            node_ref: self.node_ref,
            node: self.node,
        }
    }

    /// Gets the number of versions for this node
    #[must_use]
    pub fn versions_count(&self) -> usize {
        self.node.versions.len()
    }

    /// Gets the total span for the sub-tree at this node
    #[must_use]
    pub fn get_total_span(&self) -> Option<TextSpan> {
        self.sppf.get_total_span(self.node)
    }

    /// Gets the total position and span for the sub-tree at this node
    #[must_use]
    pub fn get_total_position_and_span(&self) -> Option<(TextPosition, TextSpan)> {
        self.sppf.get_total_position_and_span(self.node)
    }
}

impl<'s, 't, 'a> Serialize for SppfNode<'s, 't, 'a> {
    fn serialize<S>(&self, serializer: S) -> Result<S::Ok, S::Error>
    where
        S: Serializer,
    {
        let version = self.first_version();
        let mut state = serializer.serialize_struct("SppfNode", 5)?;
        state.serialize_field("symbol", &version.get_symbol())?;
        state.serialize_field("position", &version.get_position())?;
        state.serialize_field("span", &version.get_span())?;
        state.serialize_field("value", &version.get_value())?;
        state.serialize_field("children", &version.children())?;
        state.end()
    }
}

#[derive(Copy, Clone)]
pub struct SppfNodeVersions<'s, 't, 'a> {
    /// The parent SPPF
    sppf: &'a Sppf<'s, 't, 'a>,
    /// The node's identifier
    node_ref: SppfImplNodeRef,
    /// The underlying node in the SPPF implementation
    node: &'a SppfImplNode,
}

impl<'s, 't, 'a> SppfNodeVersions<'s, 't, 'a> {
    /// Gets the number of versions
    #[must_use]
    pub fn len(&self) -> usize {
        self.node.versions.len()
    }

    /// Gets whether there is no version
    /// Always return `false`
    #[must_use]
    pub fn is_empty(&self) -> bool {
        false
    }
}

impl<'s, 't, 'a> IntoIterator for SppfNodeVersions<'s, 't, 'a> {
    type Item = SppfNodeVersion<'s, 't, 'a>;
    type IntoIter = SppfNodeVersionsIterator<'s, 't, 'a>;

    fn into_iter(self) -> Self::IntoIter {
        SppfNodeVersionsIterator {
            sppf: self.sppf,
            node_ref: self.node_ref,
            node: self.node,
            current: 0,
            end: self.node.versions.len(),
        }
    }
}

pub struct SppfNodeVersionsIterator<'s, 't, 'a> {
    /// The parent SPPF
    sppf: &'a Sppf<'s, 't, 'a>,
    /// The node's identifier
    node_ref: SppfImplNodeRef,
    /// The underlying node in the SPPF implementation
    node: &'a SppfImplNode,
    /// The current (next) index
    current: usize,
    /// The end index (excluded)
    end: usize,
}

impl<'s, 't, 'a> Iterator for SppfNodeVersionsIterator<'s, 't, 'a> {
    type Item = SppfNodeVersion<'s, 't, 'a>;
    fn next(&mut self) -> Option<Self::Item> {
        if self.current < self.end {
            let index = self.current;
            self.current += 1;
            Some(SppfNodeVersion {
                sppf: self.sppf,
                version: &self.node.versions[index],
                node_ref: self.node_ref.with_version_usize(index),
            })
        } else {
            None
        }
    }

    fn size_hint(&self) -> (usize, Option<usize>) {
        let c = self.end - self.current;
        (c, Some(c))
    }
}

impl<'s, 't, 'a> DoubleEndedIterator for SppfNodeVersionsIterator<'s, 't, 'a> {
    fn next_back(&mut self) -> Option<Self::Item> {
        if self.current >= self.end {
            None
        } else {
            let result = SppfNodeVersion {
                sppf: self.sppf,
                version: &self.node.versions[self.end - 1],
                node_ref: self.node_ref.with_version_usize(self.end - 1),
            };
            self.end -= 1;
            Some(result)
        }
    }
}

impl<'s, 't, 'a> ExactSizeIterator for SppfNodeVersionsIterator<'s, 't, 'a> {}
impl<'s, 't, 'a> FusedIterator for SppfNodeVersionsIterator<'s, 't, 'a> {}

#[derive(Copy, Clone)]
pub struct SppfNodeVersion<'s, 't, 'a> {
    /// The parent SPPF
    sppf: &'a Sppf<'s, 't, 'a>,
    /// The underlying version in the SPPF implementation
    version: &'a SppfImplNodeVersion,
    /// The reference to this specific version
    node_ref: SppfImplNodeVersRef,
}

impl<'s, 't, 'a> SppfNodeVersion<'s, 't, 'a> {
    /// Creates a new version
    #[must_use]
    fn new(
        sppf: &'a Sppf<'s, 't, 'a>,
        node_ref: SppfImplNodeVersRef,
    ) -> SppfNodeVersion<'s, 't, 'a> {
        let version = sppf.data.get_node_version(node_ref);
        SppfNodeVersion {
            sppf,
            version,
            node_ref,
        }
    }

    /// Gets a reference to this node version
    #[must_use]
    pub fn get_ref(&self) -> SppfImplNodeVersRef {
        self.node_ref
    }

    /// Gets the index of the token born by this version, if any
    #[must_use]
    pub fn get_token_index(&self) -> Option<usize> {
        let label = self.version.label;
        match label.table_type() {
            TableType::Token => Some(label.index()),
            _ => None,
        }
    }

    /// Gets the parent node of which this is a version
    #[must_use]
    pub fn node(&self) -> SppfNode<'s, 't, 'a> {
        SppfNode::new(self.sppf, self.node_ref.into())
    }

    /// Gets the children for this version of the node
    #[must_use]
    pub fn children(&self) -> SppfNodeChildren<'s, 't, 'a> {
        SppfNodeChildren {
            sppf: self.sppf,
            version: self.version,
        }
    }

    /// Gets the i-th child
    #[must_use]
    pub fn child(&self, index: usize) -> SppfNode<'s, 't, 'a> {
        let child_id = self.version.children[index].node_id;
        SppfNode::new(self.sppf, SppfImplNodeRef { node_id: child_id })
    }

    /// Gets the number of children
    #[must_use]
    pub fn children_count(&self) -> usize {
        self.version.children.len()
    }

    /// Gets the total span for the sub-tree at this node
    #[must_use]
    pub fn get_total_span(&self) -> Option<TextSpan> {
        self.sppf.get_total_span_version(self.version)
    }

    /// Gets the total position and span for the sub-tree at this node
    #[must_use]
    pub fn get_total_position_and_span(&self) -> Option<(TextPosition, TextSpan)> {
        self.sppf.get_total_position_and_span_version(self.version)
    }
}

impl<'s, 't, 'a> SemanticElementTrait<'s, 'a> for SppfNodeVersion<'s, 't, 'a> {
    /// Gets the position in the input text of this element
    fn get_position(&self) -> Option<TextPosition> {
        self.sppf.get_position_at(self.version)
    }

    /// Gets the span in the input text of this element
    fn get_span(&self) -> Option<TextSpan> {
        self.sppf.get_span_at(self.version)
    }

    /// Gets the context of this element in the input
    fn get_context(&self) -> Option<TextContext<'a>> {
        let label = self.version.label;
        match label.table_type() {
            TableType::Token => {
                let token = self.sppf.tokens.get_token(label.index());
                token.get_context()
            }
            _ => None,
        }
    }

    /// Gets the grammar symbol associated to this element
    fn get_symbol(&self) -> Symbol<'s> {
        let label = self.version.label;
        match label.table_type() {
            TableType::Token => {
                let token = self.sppf.tokens.get_token(label.index());
                token.get_symbol()
            }
            TableType::Variable => self.sppf.variables[label.index()],
            TableType::Virtual => self.sppf.virtuals[label.index()],
            TableType::None => {
                // terminal epsilon
                self.sppf.tokens.terminals[0]
            }
        }
    }

    /// Gets the value of this element, if any
    fn get_value(&self) -> Option<&'a str> {
        let label = self.version.label;
        match label.table_type() {
            TableType::Token => {
                let token = self.sppf.tokens.get_token(label.index());
                token.get_value()
            }
            _ => None,
        }
    }
}

impl<'s, 't, 'a> Display for SppfNodeVersion<'s, 't, 'a> {
    fn fmt(&self, f: &mut Formatter) -> Result<(), Error> {
        let label = self.version.label;
        match label.table_type() {
            TableType::Token => {
                let token = self.sppf.tokens.get_token(label.index());
                let symbol = token.get_symbol();
                let value = token.get_value();
                write!(f, "{} = {}", symbol.name, value.unwrap())
            }
            TableType::Variable => {
                let symbol = self.sppf.variables[label.index()];
                write!(f, "{}", symbol.name)
            }
            TableType::Virtual => {
                let symbol = self.sppf.virtuals[label.index()];
                write!(f, "{}", symbol.name)
            }
            TableType::None => {
                let symbol = self.sppf.tokens.terminals[0];
                write!(f, "{}", symbol.name)
            }
        }
    }
}

impl<'s, 't, 'a> Serialize for SppfNodeVersion<'s, 't, 'a> {
    fn serialize<S>(&self, serializer: S) -> Result<S::Ok, S::Error>
    where
        S: Serializer,
    {
        let mut state = serializer.serialize_struct("SppfNodeVersion", 5)?;
        state.serialize_field("symbol", &self.get_symbol())?;
        state.serialize_field("position", &self.get_position())?;
        state.serialize_field("span", &self.get_span())?;
        state.serialize_field("value", &self.get_value())?;
        state.serialize_field("children", &self.children())?;
        state.end()
    }
}

#[derive(Copy, Clone)]
pub struct SppfNodeChildren<'s, 't, 'a> {
    /// The parent SPPF
    sppf: &'a Sppf<'s, 't, 'a>,
    /// The underlying version in the SPPF implementation
    version: &'a SppfImplNodeVersion,
}

impl<'s, 't, 'a> SppfNodeChildren<'s, 't, 'a> {
    /// Gets the number of children
    #[must_use]
    pub fn len(&self) -> usize {
        self.version.len()
    }

    /// Gets whether there are no children
    #[must_use]
    pub fn is_empty(&self) -> bool {
        self.version.is_empty()
    }

    /// Gets the i-th child
    #[must_use]
    pub fn at(&self, index: usize) -> SppfNode<'s, 't, 'a> {
        let child_id = self.version.children[index].node_id;
        SppfNode::new(self.sppf, SppfImplNodeRef { node_id: child_id })
    }
}

impl<'s, 't, 'a> IntoIterator for SppfNodeChildren<'s, 't, 'a> {
    type Item = SppfNode<'s, 't, 'a>;
    type IntoIter = SppfNodeChildrenIterator<'s, 't, 'a>;

    fn into_iter(self) -> Self::IntoIter {
        SppfNodeChildrenIterator {
            sppf: self.sppf,
            version: self.version,
            index: 0,
            end: self.version.len(),
        }
    }
}

impl<'s, 't, 'a> Serialize for SppfNodeChildren<'s, 't, 'a> {
    fn serialize<S>(&self, serializer: S) -> Result<S::Ok, S::Error>
    where
        S: Serializer,
    {
        let mut seq = serializer.serialize_seq(Some(self.len()))?;
        for version in self.into_iter() {
            seq.serialize_element(&version)?;
        }
        seq.end()
    }
}

/// Iterator over SPPF children nodes
pub struct SppfNodeChildrenIterator<'s, 't, 'a> {
    /// The parent SPPF
    sppf: &'a Sppf<'s, 't, 'a>,
    /// The underlying version in the SPPF implementation
    version: &'a SppfImplNodeVersion,
    /// The next index
    index: usize,
    /// The last index (excluded)
    end: usize,
}

impl<'s, 't, 'a> Iterator for SppfNodeChildrenIterator<'s, 't, 'a> {
    type Item = SppfNode<'s, 't, 'a>;

    fn next(&mut self) -> Option<Self::Item> {
        if self.index < self.end {
            let node_ref = self.version.children[self.index];
            self.index += 1;
            Some(SppfNode::new(self.sppf, node_ref))
        } else {
            None
        }
    }

    fn size_hint(&self) -> (usize, Option<usize>) {
        let c = self.end - self.index;
        (c, Some(c))
    }
}

impl<'s, 't, 'a> DoubleEndedIterator for SppfNodeChildrenIterator<'s, 't, 'a> {
    fn next_back(&mut self) -> Option<Self::Item> {
        if self.index >= self.end {
            None
        } else {
            let node_ref = self.version.children[self.end - 1];
            self.end -= 1;
            Some(SppfNode::new(self.sppf, node_ref))
        }
    }
}

impl<'s, 't, 'a> ExactSizeIterator for SppfNodeChildrenIterator<'s, 't, 'a> {}
impl<'s, 't, 'a> FusedIterator for SppfNodeChildrenIterator<'s, 't, 'a> {}<|MERGE_RESOLUTION|>--- conflicted
+++ resolved
@@ -645,13 +645,8 @@
     }
 
     /// Adds new versions to this node
-<<<<<<< HEAD
-    pub fn add_versions(&mut self, versions: SppfImplNodeVersions) {
+    pub fn add_versions(&mut self, versions: SppfImplNodeVersions<SppfImplNodeVersion>) {
         self.versions = core::mem::take(&mut self.versions).with_new_versions(versions);
-=======
-    pub fn add_versions(&mut self, versions: SppfImplNodeVersions<SppfImplNodeVersion>) {
-        self.versions = std::mem::take(&mut self.versions).with_new_versions(versions);
->>>>>>> 490a798f
     }
 
     /// Insert a series of children at the front
