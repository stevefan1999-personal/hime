/*******************************************************************************
 * Copyright (c) 2017 Association Cénotélie (cenotelie.fr)
 * This program is free software: you can redistribute it and/or modify
 * it under the terms of the GNU Lesser General Public License as
 * published by the Free Software Foundation, either version 3
 * of the License, or (at your option) any later version.
 *
 * This program is distributed in the hope that it will be useful,
 * but WITHOUT ANY WARRANTY; without even the implied warranty of
 * MERCHANTABILITY or FITNESS FOR A PARTICULAR PURPOSE.  See the
 * GNU Lesser General Public License for more details.
 *
 * You should have received a copy of the GNU Lesser General
 * Public License along with this program.
 * If not, see <http://www.gnu.org/licenses/>.
 ******************************************************************************/

//! Module for the definition of lexical and syntactic errors

<<<<<<< HEAD
use core::fmt::{Display, Formatter};
=======
>>>>>>> 2ad5efa2
use alloc::string::String;
use alloc::vec::Vec;
use core::fmt::{Display, Formatter};

use serde::Serialize;

use crate::symbols::Symbol;
use crate::text::{TextPosition, Utf16C};

/// Common trait for data about an error
pub trait ParseErrorDataTrait: Display {
    /// Gets the error's position in the input
    #[must_use]
    fn get_position(&self) -> TextPosition;

    /// Gets the error's length in the input (in number of characters)
    #[must_use]
    fn get_length(&self) -> usize;
}

/// Represents the unexpected of the input text while more characters were expected
#[derive(Debug, Clone, Serialize)]
pub struct ParseErrorEndOfInput {
    /// The error's position in the input text
    position: TextPosition,
}

impl ParseErrorDataTrait for ParseErrorEndOfInput {
    /// Gets the error's position in the input
    fn get_position(&self) -> TextPosition {
        self.position
    }

    /// Gets the error's length in the input (in number of characters)
    fn get_length(&self) -> usize {
        0
    }
}

impl Display for ParseErrorEndOfInput {
    fn fmt(&self, f: &mut Formatter<'_>) -> core::fmt::Result {
        write!(f, "Unexpected end of input")
    }
}

impl ParseErrorEndOfInput {
    /// Creates a new error
    #[must_use]
    pub fn new(position: TextPosition) -> ParseErrorEndOfInput {
        ParseErrorEndOfInput { position }
    }
}

/// Represents an unexpected character error in the input stream of a lexer
#[derive(Debug, Clone, Serialize)]
pub struct ParseErrorUnexpectedChar {
    /// The error's position in the input text
    position: TextPosition,
    /// The unexpected character
    unexpected: char,
}

impl ParseErrorDataTrait for ParseErrorUnexpectedChar {
    /// Gets the error's position in the input
    fn get_position(&self) -> TextPosition {
        self.position
    }

    /// Gets the error's length in the input (in number of characters)
    fn get_length(&self) -> usize {
        self.unexpected.len_utf8()
    }
}

impl Display for ParseErrorUnexpectedChar {
    fn fmt(&self, f: &mut Formatter<'_>) -> core::fmt::Result {
        write!(
            f,
            "Unexpected character '{}' (U+{:X})",
            self.unexpected, self.unexpected as u32
        )
    }
}

impl ParseErrorUnexpectedChar {
    /// Creates a new error
    #[must_use]
    pub fn new(position: TextPosition, unexpected: char) -> ParseErrorUnexpectedChar {
        ParseErrorUnexpectedChar {
            position,
            unexpected,
        }
    }
}

/// Represents an incorrect encoding sequence error in the input of a lexer
/// This kind of error cannot really be produced by the Rust runtime
#[derive(Debug, Clone, Serialize)]
pub struct ParseErrorIncorrectEncodingSequence {
    /// The error's position in the input text
    position: TextPosition,
    /// The precise error type
    #[serde(rename = "missingHigh")]
    missing_high: bool,
    /// The incorrect sequence
    sequence: Utf16C,
}

impl ParseErrorDataTrait for ParseErrorIncorrectEncodingSequence {
    /// Gets the error's position in the input
    fn get_position(&self) -> TextPosition {
        self.position
    }

    /// Gets the error's length in the input (in number of characters)
    fn get_length(&self) -> usize {
        1
    }
}

impl Display for ParseErrorIncorrectEncodingSequence {
    fn fmt(&self, f: &mut Formatter<'_>) -> core::fmt::Result {
        write!(f, "Incorrect encoding sequence: [")?;
        if self.missing_high {
            write!(f, "<missing> 0x{:X}", self.sequence)?;
        } else {
            write!(f, "0x{:X} <missing>", self.sequence)?;
        }
        write!(f, "]")?;
        Ok(())
    }
}

impl ParseErrorIncorrectEncodingSequence {
    /// Initializes this error
    #[must_use]
    pub fn new(
        position: TextPosition,
        missing_high: bool,
        sequence: Utf16C,
    ) -> ParseErrorIncorrectEncodingSequence {
        ParseErrorIncorrectEncodingSequence {
            position,
            missing_high,
            sequence,
        }
    }
}

/// Represents an unexpected token error in a parser
#[derive(Debug, Clone, Serialize)]
pub struct ParseErrorUnexpectedToken<'s> {
    /// The error's position in the input text
    position: TextPosition,
    /// The error's length in the input
    length: usize,
    /// The value for the unexpected token
    value: String,
    /// The terminal symbol for the unexpected token
    terminal: Symbol<'s>,
    /// The identifier of the current states
    #[cfg(feature = "debug")]
    state_ids: Vec<u32>,
    /// The expected terminals
    expected: Vec<Symbol<'s>>,
}

impl<'s> ParseErrorDataTrait for ParseErrorUnexpectedToken<'s> {
    /// Gets the error's position in the input
    fn get_position(&self) -> TextPosition {
        self.position
    }

    /// Gets the error's length in the input (in number of characters)
    fn get_length(&self) -> usize {
        self.length
    }
}

impl<'s> Display for ParseErrorUnexpectedToken<'s> {
    fn fmt(&self, f: &mut Formatter<'_>) -> core::fmt::Result {
        write!(f, "Unexpected token \"{}\"", self.value)?;
        #[cfg(feature = "debug")]
        {
            write!(
                f,
                " at state(s) {}",
                self.state_ids
                    .iter()
                    .map(alloc::string::ToString::to_string)
                    .collect::<Vec<_>>()
                    .join(",")
            )?;
        }
        if !self.expected.is_empty() {
            write!(f, "; expected: ")?;
            for (i, x) in self.expected.iter().enumerate() {
                if i != 0 {
                    write!(f, ", ")?;
                }
                write!(f, "{}", x.name)?;
            }
        }
        Ok(())
    }
}

impl<'s> ParseErrorUnexpectedToken<'s> {
    /// Initializes this error
    #[must_use]
    pub fn new(
        position: TextPosition,
        length: usize,
        value: String,
        terminal: Symbol<'s>,
        #[cfg(feature = "debug")] state_ids: Vec<u32>,
        expected: Vec<Symbol<'s>>,
    ) -> ParseErrorUnexpectedToken<'s> {
        ParseErrorUnexpectedToken {
            position,
            length,
            value,
            terminal,
            #[cfg(feature = "debug")]
            state_ids,
            expected,
        }
    }
}

/// Represents a lexical or syntactic error
#[derive(Debug, Clone, Serialize)]
#[serde(tag = "type")]
pub enum ParseError<'s> {
    /// Lexical error occurring when the end of input has been encountered while more characters were expected
    UnexpectedEndOfInput(ParseErrorEndOfInput),
    /// Lexical error occurring when an unexpected character is encountered in the input preventing to match tokens
    UnexpectedChar(ParseErrorUnexpectedChar),
    /// Syntactic error occurring when an unexpected token is encountered by the parser
    UnexpectedToken(ParseErrorUnexpectedToken<'s>),
    /// Lexical error occurring when the low surrogate encoding point is missing in a UTF-16 encoding sequence with an expected high and low surrogate pair
    IncorrectUTF16NoLowSurrogate(ParseErrorIncorrectEncodingSequence),
    /// Lexical error occurring when the high surrogate encoding point is missing in a UTF-16 encoding sequence with an expected high and low surrogate pair
    IncorrectUTF16NoHighSurrogate(ParseErrorIncorrectEncodingSequence),
}

impl<'s> ParseErrorDataTrait for ParseError<'s> {
    /// Gets the error's position in the input
    fn get_position(&self) -> TextPosition {
        match self {
            ParseError::UnexpectedEndOfInput(x) => x.get_position(),
            ParseError::UnexpectedChar(x) => x.get_position(),
            ParseError::UnexpectedToken(x) => x.get_position(),
            ParseError::IncorrectUTF16NoLowSurrogate(x)
            | ParseError::IncorrectUTF16NoHighSurrogate(x) => x.get_position(),
        }
    }

    /// Gets the error's length in the input (in number of characters)
    fn get_length(&self) -> usize {
        match self {
            ParseError::UnexpectedEndOfInput(x) => x.get_length(),
            ParseError::UnexpectedChar(x) => x.get_length(),
            ParseError::UnexpectedToken(x) => x.get_length(),
            ParseError::IncorrectUTF16NoLowSurrogate(x)
            | ParseError::IncorrectUTF16NoHighSurrogate(x) => x.get_length(),
        }
    }
}

impl<'s> Display for ParseError<'s> {
    fn fmt(&self, f: &mut Formatter<'_>) -> core::fmt::Result {
        // write!(f, "@{} ", self.get_position())?;
        match self {
            ParseError::UnexpectedEndOfInput(x) => x.fmt(f),
            ParseError::UnexpectedChar(x) => x.fmt(f),
            ParseError::UnexpectedToken(x) => x.fmt(f),
            ParseError::IncorrectUTF16NoLowSurrogate(x)
            | ParseError::IncorrectUTF16NoHighSurrogate(x) => x.fmt(f),
        }
    }
}

#[cfg(feature = "std")]
impl<'s> std::error::Error for ParseError<'s> {}

/// Represents an entity that can handle lexical and syntactic errors
#[derive(Debug, Default, Clone)]
pub struct ParseErrors<'s> {
    /// The overall errors
    pub errors: Vec<ParseError<'s>>,
}

impl<'s> ParseErrors<'s> {
    /// Handles the end-of-input error
    pub fn push_error_eoi(&mut self, error: ParseErrorEndOfInput) {
        self.errors.push(ParseError::UnexpectedEndOfInput(error));
    }

    /// Handles the unexpected character error
    pub fn push_error_unexpected_char(&mut self, error: ParseErrorUnexpectedChar) {
        self.errors.push(ParseError::UnexpectedChar(error));
    }

    /// Handles the unexpected token error
    pub fn push_error_unexpected_token(&mut self, error: ParseErrorUnexpectedToken<'s>) {
        self.errors.push(ParseError::UnexpectedToken(error));
    }

    /// Handles the incorrect encoding sequence error
    pub fn push_error_no_low_utf16_surrogate(
        &mut self,
        error: ParseErrorIncorrectEncodingSequence,
    ) {
        self.errors
            .push(ParseError::IncorrectUTF16NoLowSurrogate(error));
    }

    /// Handles the incorrect encoding sequence error
    pub fn push_error_no_high_utf16_surrogate(
        &mut self,
        error: ParseErrorIncorrectEncodingSequence,
    ) {
        self.errors
            .push(ParseError::IncorrectUTF16NoHighSurrogate(error));
    }
}<|MERGE_RESOLUTION|>--- conflicted
+++ resolved
@@ -17,10 +17,6 @@
 
 //! Module for the definition of lexical and syntactic errors
 
-<<<<<<< HEAD
-use core::fmt::{Display, Formatter};
-=======
->>>>>>> 2ad5efa2
 use alloc::string::String;
 use alloc::vec::Vec;
 use core::fmt::{Display, Formatter};
